<?xml version="1.0" encoding="UTF-8"?>
<project xmlns="http://maven.apache.org/POM/4.0.0" xmlns:xsi="http://www.w3.org/2001/XMLSchema-instance" xsi:schemaLocation="http://maven.apache.org/POM/4.0.0 http://maven.apache.org/xsd/maven-4.0.0.xsd">
    <modelVersion>4.0.0</modelVersion>

    <parent>
        <groupId>com.facebook.presto</groupId>
        <artifactId>presto-root</artifactId>
<<<<<<< HEAD
        <version>0.119-tw-0.1</version>
=======
        <version>0.122-SNAPSHOT</version>
>>>>>>> c228b633
    </parent>

    <artifactId>presto-spi</artifactId>
    <name>presto-spi</name>

    <properties>
        <air.main.basedir>${project.parent.basedir}</air.main.basedir>
    </properties>

    <!-- the SPI should have only minimal dependencies -->
    <dependencies>
        <dependency>
            <groupId>io.airlift</groupId>
            <artifactId>slice</artifactId>
        </dependency>

        <dependency>
            <groupId>com.fasterxml.jackson.core</groupId>
            <artifactId>jackson-annotations</artifactId>
        </dependency>

        <dependency>
            <groupId>com.fasterxml.jackson.core</groupId>
            <artifactId>jackson-databind</artifactId>
        </dependency>

        <dependency>
            <groupId>com.fasterxml.jackson.core</groupId>
            <artifactId>jackson-core</artifactId>
        </dependency>

        <!-- for testing -->
        <dependency>
            <groupId>org.testng</groupId>
            <artifactId>testng</artifactId>
            <scope>test</scope>
        </dependency>

        <dependency>
            <groupId>io.airlift</groupId>
            <artifactId>testing</artifactId>
            <scope>test</scope>
        </dependency>

        <dependency>
            <groupId>com.google.guava</groupId>
            <artifactId>guava</artifactId>
            <scope>test</scope>
        </dependency>

        <dependency>
            <groupId>org.openjdk.jmh</groupId>
            <artifactId>jmh-core</artifactId>
            <scope>test</scope>
        </dependency>

        <dependency>
            <groupId>org.openjdk.jmh</groupId>
            <artifactId>jmh-generator-annprocess</artifactId>
            <scope>test</scope>
        </dependency>
    </dependencies>
</project><|MERGE_RESOLUTION|>--- conflicted
+++ resolved
@@ -5,11 +5,7 @@
     <parent>
         <groupId>com.facebook.presto</groupId>
         <artifactId>presto-root</artifactId>
-<<<<<<< HEAD
-        <version>0.119-tw-0.1</version>
-=======
         <version>0.122-SNAPSHOT</version>
->>>>>>> c228b633
     </parent>
 
     <artifactId>presto-spi</artifactId>
