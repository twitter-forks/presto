--- conflicted
+++ resolved
@@ -146,15 +146,9 @@
     public void parseSignature()
             throws Exception
     {
-<<<<<<< HEAD
-        assertSignature("bigint", "bigint", ImmutableList.<String>of());
-        assertSignature("boolean", "boolean", ImmutableList.<String>of());
-        assertSignature("varchar", "varchar", ImmutableList.<String>of());
-=======
         assertSignature("bigint", "bigint", ImmutableList.of());
         assertSignature("boolean", "boolean", ImmutableList.of());
         assertSignature("varchar", "varchar", ImmutableList.of(Integer.toString(VarcharType.UNBOUNDED_LENGTH)));
->>>>>>> 50c7a009
 
         assertSignature("array(bigint)", "array", ImmutableList.of("bigint"));
         assertSignature("array(array(bigint))", "array", ImmutableList.of("array(bigint)"));
