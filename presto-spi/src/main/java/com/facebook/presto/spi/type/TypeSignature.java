--- conflicted
+++ resolved
@@ -47,16 +47,12 @@
 
     static {
         BASE_NAME_ALIAS_TO_CANONICAL.put("int", StandardTypes.INTEGER);
-<<<<<<< HEAD
         BASE_NAME_ALIAS_TO_CANONICAL.put("", "unknown");
-=======
-
         SIMPLE_TYPE_WITH_SPACES.add(StandardTypes.TIME_WITH_TIME_ZONE);
         SIMPLE_TYPE_WITH_SPACES.add(StandardTypes.TIMESTAMP_WITH_TIME_ZONE);
         SIMPLE_TYPE_WITH_SPACES.add(StandardTypes.INTERVAL_DAY_TO_SECOND);
         SIMPLE_TYPE_WITH_SPACES.add(StandardTypes.INTERVAL_YEAR_TO_MONTH);
         SIMPLE_TYPE_WITH_SPACES.add("double precision");
->>>>>>> e4aab64b
     }
 
     public TypeSignature(String base, TypeSignatureParameter... parameters)
