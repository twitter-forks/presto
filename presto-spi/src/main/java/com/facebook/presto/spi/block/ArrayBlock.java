--- conflicted
+++ resolved
@@ -13,9 +13,10 @@
  */
 package com.facebook.presto.spi.block;
 
-import io.airlift.slice.Slice;
 import org.openjdk.jol.info.ClassLayout;
 
+import static com.facebook.presto.spi.block.BlockUtil.intSaturatedCast;
+import static io.airlift.slice.SizeOf.sizeOf;
 import static java.util.Objects.requireNonNull;
 
 public class ArrayBlock
@@ -23,50 +24,64 @@
 {
     private static final int INSTANCE_SIZE = ClassLayout.parseClass(ArrayBlock.class).instanceSize();
 
+    private final int arrayOffset;
+    private final int positionCount;
+    private final boolean[] valueIsNull;
     private final Block values;
-    private final Slice offsets;
-    private final int offsetBase;
-    private final Slice valueIsNull;
+    private final int[] offsets;
 
-<<<<<<< HEAD
-    public ArrayBlock(Block values, Slice offsets, int offsetBase, Slice valueIsNull)
-=======
     private int sizeInBytes;
     private final int retainedSizeInBytes;
 
     public ArrayBlock(int positionCount, boolean[] valueIsNull, int[] offsets, Block values)
->>>>>>> 50c7a009
     {
+        this(0, positionCount, valueIsNull, offsets, values);
+    }
+
+    ArrayBlock(int arrayOffset, int positionCount, boolean[] valueIsNull, int[] offsets, Block values)
+    {
+        if (arrayOffset < 0) {
+            throw new IllegalArgumentException("arrayOffset is negative");
+        }
+        this.arrayOffset = arrayOffset;
+
+        if (positionCount < 0) {
+            throw new IllegalArgumentException("positionCount is negative");
+        }
+        this.positionCount = positionCount;
+
+        requireNonNull(valueIsNull, "valueIsNull is null");
+        if (valueIsNull.length - arrayOffset < positionCount) {
+            throw new IllegalArgumentException("isNull length is less than positionCount");
+        }
+        this.valueIsNull = valueIsNull;
+
+        requireNonNull(offsets, "offsets is null");
+        if (offsets.length - arrayOffset < positionCount + 1) {
+            throw new IllegalArgumentException("offsets length is less than positionCount");
+        }
+        this.offsets = offsets;
+
         this.values = requireNonNull(values);
-<<<<<<< HEAD
-        this.offsets = requireNonNull(offsets);
-        this.offsetBase = offsetBase;
-        this.valueIsNull = requireNonNull(valueIsNull);
-=======
 
         sizeInBytes = -1;
         retainedSizeInBytes = intSaturatedCast(INSTANCE_SIZE + values.getRetainedSizeInBytes() + sizeOf(offsets) + sizeOf(valueIsNull));
->>>>>>> 50c7a009
     }
 
     @Override
     public int getPositionCount()
     {
-        return valueIsNull.length();
+        return positionCount;
     }
 
     @Override
     public int getSizeInBytes()
     {
-<<<<<<< HEAD
-        return getValues().getSizeInBytes() + offsets.length() + valueIsNull.length();
-=======
         // this is racy but is safe because sizeInBytes is an int and the calculation is stable
         if (sizeInBytes < 0) {
             calculateSize();
         }
         return sizeInBytes;
->>>>>>> 50c7a009
     }
 
     private void calculateSize()
@@ -79,7 +94,7 @@
     @Override
     public int getRetainedSizeInBytes()
     {
-        return INSTANCE_SIZE + values.getRetainedSizeInBytes() + offsets.getRetainedSize() + valueIsNull.getRetainedSize();
+        return retainedSizeInBytes;
     }
 
     @Override
@@ -89,7 +104,7 @@
     }
 
     @Override
-    protected Slice getOffsets()
+    protected int[] getOffsets()
     {
         return offsets;
     }
@@ -97,11 +112,11 @@
     @Override
     protected int getOffsetBase()
     {
-        return offsetBase;
+        return arrayOffset;
     }
 
     @Override
-    protected Slice getValueIsNull()
+    protected boolean[] getValueIsNull()
     {
         return valueIsNull;
     }
