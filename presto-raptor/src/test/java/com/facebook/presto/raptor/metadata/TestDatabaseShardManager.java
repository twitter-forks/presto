/*
 * Licensed under the Apache License, Version 2.0 (the "License");
 * you may not use this file except in compliance with the License.
 * You may obtain a copy of the License at
 *
 *     http://www.apache.org/licenses/LICENSE-2.0
 *
 * Unless required by applicable law or agreed to in writing, software
 * distributed under the License is distributed on an "AS IS" BASIS,
 * WITHOUT WARRANTIES OR CONDITIONS OF ANY KIND, either express or implied.
 * See the License for the specific language governing permissions and
 * limitations under the License.
 */
package com.facebook.presto.raptor.metadata;

import com.facebook.presto.client.NodeVersion;
import com.facebook.presto.metadata.PrestoNode;
import com.facebook.presto.raptor.NodeSupplier;
import com.facebook.presto.raptor.RaptorColumnHandle;
import com.facebook.presto.raptor.util.DaoSupplier;
import com.facebook.presto.spi.Node;
import com.facebook.presto.spi.PrestoException;
import com.facebook.presto.spi.predicate.Domain;
import com.facebook.presto.spi.predicate.Range;
import com.facebook.presto.spi.predicate.TupleDomain;
import com.facebook.presto.spi.predicate.ValueSet;
import com.facebook.presto.spi.type.Type;
import com.google.common.base.Ticker;
import com.google.common.collect.HashMultimap;
import com.google.common.collect.ImmutableList;
import com.google.common.collect.ImmutableMap;
import com.google.common.collect.ImmutableSet;
import com.google.common.collect.Multimap;
import com.google.common.io.Files;
import io.airlift.slice.Slice;
import io.airlift.testing.FileUtils;
import io.airlift.testing.TestingTicker;
import io.airlift.units.Duration;
import org.skife.jdbi.v2.DBI;
import org.skife.jdbi.v2.Handle;
import org.skife.jdbi.v2.IDBI;
import org.skife.jdbi.v2.ResultIterator;
import org.testng.annotations.AfterMethod;
import org.testng.annotations.BeforeMethod;
import org.testng.annotations.Test;

import java.io.File;
import java.net.URI;
import java.time.LocalDate;
import java.time.ZonedDateTime;
import java.util.Collection;
import java.util.HashMap;
import java.util.HashSet;
import java.util.List;
import java.util.Map;
import java.util.Optional;
import java.util.OptionalInt;
import java.util.OptionalLong;
import java.util.Set;
import java.util.UUID;

import static com.facebook.presto.raptor.RaptorErrorCode.RAPTOR_EXTERNAL_BATCH_ALREADY_EXISTS;
<<<<<<< HEAD
=======
import static com.facebook.presto.raptor.metadata.DatabaseShardManager.shardIndexTable;
import static com.facebook.presto.raptor.metadata.SchemaDaoUtil.createTablesWithRetry;
>>>>>>> 50c7a009
import static com.facebook.presto.raptor.storage.ShardStats.MAX_BINARY_INDEX_SIZE;
import static com.facebook.presto.spi.StandardErrorCode.SERVER_STARTING_UP;
import static com.facebook.presto.spi.StandardErrorCode.TRANSACTION_CONFLICT;
import static com.facebook.presto.spi.predicate.Range.greaterThan;
import static com.facebook.presto.spi.predicate.Range.greaterThanOrEqual;
import static com.facebook.presto.spi.predicate.Range.lessThan;
import static com.facebook.presto.spi.type.BigintType.BIGINT;
import static com.facebook.presto.spi.type.BooleanType.BOOLEAN;
import static com.facebook.presto.spi.type.DateType.DATE;
import static com.facebook.presto.spi.type.DoubleType.DOUBLE;
import static com.facebook.presto.spi.type.TimestampType.TIMESTAMP;
import static com.facebook.presto.spi.type.VarbinaryType.VARBINARY;
import static com.facebook.presto.spi.type.VarcharType.createVarcharType;
import static com.google.common.base.Strings.repeat;
import static com.google.common.base.Ticker.systemTicker;
import static com.google.common.collect.Iterables.getOnlyElement;
import static com.google.common.collect.Iterators.concat;
import static com.google.common.collect.Iterators.transform;
import static io.airlift.slice.Slices.utf8Slice;
import static java.time.ZoneOffset.UTC;
import static java.util.concurrent.TimeUnit.DAYS;
import static java.util.stream.Collectors.toSet;
import static org.testng.Assert.assertEquals;
import static org.testng.Assert.assertFalse;
import static org.testng.Assert.fail;

@Test(singleThreaded = true)
public class TestDatabaseShardManager
{
    private IDBI dbi;
    private Handle dummyHandle;
    private File dataDir;
    private ShardManager shardManager;

    @BeforeMethod
    public void setup()
    {
        dbi = new DBI("jdbc:h2:mem:test" + System.nanoTime());
        dummyHandle = dbi.open();
        createTablesWithRetry(dbi);
        dataDir = Files.createTempDir();
        shardManager = createShardManager(dbi);
    }

    @AfterMethod
    public void teardown()
    {
        dummyHandle.close();
        FileUtils.deleteRecursively(dataDir);
    }

    @Test
    public void testCommit()
            throws Exception
    {
        long tableId = createTable("test");

        List<ShardInfo> shards = ImmutableList.<ShardInfo>builder()
                .add(shardInfo(UUID.randomUUID(), "node1"))
                .add(shardInfo(UUID.randomUUID(), "node1"))
                .add(shardInfo(UUID.randomUUID(), "node2"))
                .build();

        List<ColumnInfo> columns = ImmutableList.of(new ColumnInfo(1, BIGINT));

        shardManager.createTable(tableId, columns, false, OptionalLong.empty());

        long transactionId = shardManager.beginTransaction();
        shardManager.commitShards(transactionId, tableId, columns, shards, Optional.empty(), 0);

        Set<ShardNodes> actual = getShardNodes(tableId, TupleDomain.all());
        assertEquals(actual, toShardNodes(shards));
    }

    @Test
    public void testRollback()
    {
        long tableId = createTable("test");
        List<ColumnInfo> columns = ImmutableList.of(new ColumnInfo(1, BIGINT));
        List<ShardInfo> shards = ImmutableList.of(shardInfo(UUID.randomUUID(), "node1"));

        shardManager.createTable(tableId, columns, false, OptionalLong.empty());

        long transactionId = shardManager.beginTransaction();
        shardManager.rollbackTransaction(transactionId);

        try {
            shardManager.commitShards(transactionId, tableId, columns, shards, Optional.empty(), 0);
            fail("expected exception");
        }
        catch (PrestoException e) {
            assertEquals(e.getErrorCode(), TRANSACTION_CONFLICT.toErrorCode());
        }
    }

    @Test
    public void testAssignShard()
    {
        long tableId = createTable("test");
        UUID shard = UUID.randomUUID();
        List<ShardInfo> shardNodes = ImmutableList.of(shardInfo(shard, "node1"));
        List<ColumnInfo> columns = ImmutableList.of(new ColumnInfo(1, BIGINT));

        shardManager.createTable(tableId, columns, false, OptionalLong.empty());

        long transactionId = shardManager.beginTransaction();
        shardManager.commitShards(transactionId, tableId, columns, shardNodes, Optional.empty(), 0);

        ShardNodes actual = getOnlyElement(getShardNodes(tableId, TupleDomain.all()));
        assertEquals(actual, new ShardNodes(shard, ImmutableSet.of("node1")));

        try {
            shardManager.assignShard(tableId, shard, "node2", true);
            fail("expected exception");
        }
        catch (PrestoException e) {
            assertEquals(e.getErrorCode(), SERVER_STARTING_UP.toErrorCode());
        }

        shardManager.assignShard(tableId, shard, "node2", false);

        // assign shard to another node
        actual = getOnlyElement(getShardNodes(tableId, TupleDomain.all()));
        assertEquals(actual, new ShardNodes(shard, ImmutableSet.of("node1", "node2")));

        // assigning a shard should be idempotent
        shardManager.assignShard(tableId, shard, "node2", false);

        // remove assignment from first node
        shardManager.unassignShard(tableId, shard, "node1");

        actual = getOnlyElement(getShardNodes(tableId, TupleDomain.all()));
        assertEquals(actual, new ShardNodes(shard, ImmutableSet.of("node2")));

        // removing an assignment should be idempotent
        shardManager.unassignShard(tableId, shard, "node1");
    }

    @Test
    public void testGetNodeBytes()
    {
        long tableId = createTable("test");
        OptionalInt bucketNumber = OptionalInt.empty();

        UUID shard1 = UUID.randomUUID();
        UUID shard2 = UUID.randomUUID();
        List<ShardInfo> shardNodes = ImmutableList.of(
                new ShardInfo(shard1, bucketNumber, ImmutableSet.of("node1"), ImmutableList.of(), 3, 33, 333),
                new ShardInfo(shard2, bucketNumber, ImmutableSet.of("node1"), ImmutableList.of(), 5, 55, 555));
        List<ColumnInfo> columns = ImmutableList.of(new ColumnInfo(1, BIGINT));

        shardManager.createTable(tableId, columns, false, OptionalLong.empty());

        long transactionId = shardManager.beginTransaction();
        shardManager.commitShards(transactionId, tableId, columns, shardNodes, Optional.empty(), 0);

        assertEquals(getShardNodes(tableId, TupleDomain.all()), ImmutableSet.of(
                new ShardNodes(shard1, ImmutableSet.of("node1")),
                new ShardNodes(shard2, ImmutableSet.of("node1"))));

        assertEquals(shardManager.getNodeBytes(), ImmutableMap.of("node1", 88L));

        shardManager.assignShard(tableId, shard1, "node2", false);

        assertEquals(getShardNodes(tableId, TupleDomain.all()), ImmutableSet.of(
                new ShardNodes(shard1, ImmutableSet.of("node1", "node2")),
                new ShardNodes(shard2, ImmutableSet.of("node1"))));

        assertEquals(shardManager.getNodeBytes(), ImmutableMap.of("node1", 88L, "node2", 33L));
    }

    @Test
    public void testGetNodeTableShards()
            throws Exception
    {
        long tableId = createTable("test");
        List<ColumnInfo> columns = ImmutableList.of(new ColumnInfo(1, BIGINT));
        List<String> nodes = ImmutableList.of("node1", "node2", "node3");

        ImmutableList.Builder<ShardInfo> inputShards = ImmutableList.builder();
        Multimap<String, UUID> nodeShardMap = HashMultimap.create();
        for (String node : nodes) {
            UUID uuid = UUID.randomUUID();
            nodeShardMap.put(node, uuid);
            inputShards.add(shardInfo(uuid, node));
        }

        shardManager.createTable(tableId, columns, false, OptionalLong.empty());

        long transactionId = shardManager.beginTransaction();
        shardManager.commitShards(transactionId, tableId, columns, inputShards.build(), Optional.empty(), 0);

        for (String node : nodes) {
            Set<ShardMetadata> shardMetadata = shardManager.getNodeShards(node);
            Set<UUID> expectedUuids = ImmutableSet.copyOf(nodeShardMap.get(node));
            Set<UUID> actualUuids = shardMetadata.stream().map(ShardMetadata::getShardUuid).collect(toSet());
            assertEquals(actualUuids, expectedUuids);
        }
    }

    @Test
    public void testGetExistingShards()
            throws Exception
    {
        long tableId = createTable("test");
        UUID shard1 = UUID.randomUUID();
        UUID shard2 = UUID.randomUUID();
        List<ShardInfo> shardNodes = ImmutableList.of(shardInfo(shard1, "node1"), shardInfo(shard2, "node1"));
        List<ColumnInfo> columns = ImmutableList.of(new ColumnInfo(1, BIGINT));

        shardManager.createTable(tableId, columns, false, OptionalLong.empty());

        long transactionId = shardManager.beginTransaction();
        shardManager.commitShards(transactionId, tableId, columns, shardNodes, Optional.empty(), 0);
        Set<UUID> actual = shardManager.getExistingShardUuids(tableId, ImmutableSet.of(shard1, shard2, UUID.randomUUID()));
        Set<UUID> expected = ImmutableSet.of(shard1, shard2);
        assertEquals(actual, expected);
    }

    @Test
    public void testReplaceShardUuids()
            throws Exception
    {
        long tableId = createTable("test");
        List<ColumnInfo> columns = ImmutableList.of(new ColumnInfo(1, BIGINT));
        List<String> nodes = ImmutableList.of("node1", "node2", "node3");
        List<UUID> originalUuids = ImmutableList.of(UUID.randomUUID(), UUID.randomUUID(), UUID.randomUUID());

        List<ShardInfo> oldShards = ImmutableList.<ShardInfo>builder()
                .add(shardInfo(originalUuids.get(0), nodes.get(0)))
                .add(shardInfo(originalUuids.get(1), nodes.get(1)))
                .add(shardInfo(originalUuids.get(2), nodes.get(2)))
                .build();

        shardManager.createTable(tableId, columns, false, OptionalLong.empty());

        long transactionId = shardManager.beginTransaction();
        shardManager.commitShards(transactionId, tableId, columns, oldShards, Optional.empty(), 0);

        List<UUID> expectedUuids = ImmutableList.of(UUID.randomUUID(), UUID.randomUUID());
        List<ShardInfo> newShards = ImmutableList.<ShardInfo>builder()
                .add(shardInfo(expectedUuids.get(0), nodes.get(0)))
                .add(shardInfo(expectedUuids.get(1), nodes.get(0)))
                .build();

        Set<ShardMetadata> shardMetadata = shardManager.getNodeShards(nodes.get(0));
        Set<UUID> replacedUuids = shardMetadata.stream().map(ShardMetadata::getShardUuid).collect(toSet());

        transactionId = shardManager.beginTransaction();
        shardManager.replaceShardUuids(transactionId, tableId, columns, replacedUuids, newShards, OptionalLong.of(0));

        shardMetadata = shardManager.getNodeShards(nodes.get(0));
        Set<UUID> actualUuids = shardMetadata.stream().map(ShardMetadata::getShardUuid).collect(toSet());
        assertEquals(actualUuids, ImmutableSet.copyOf(expectedUuids));

        // Compute expected all uuids for this table
        Set<UUID> expectedAllUuids = new HashSet<>(originalUuids);
        expectedAllUuids.removeAll(replacedUuids);
        expectedAllUuids.addAll(expectedUuids);

        // check that shards are replaced in index table as well
        Set<BucketShards> shardNodes = ImmutableSet.copyOf(shardManager.getShardNodes(tableId, TupleDomain.all()));
        Set<UUID> actualAllUuids = shardNodes.stream()
                .map(BucketShards::getShards)
                .flatMap(Collection::stream)
                .map(ShardNodes::getShardUuid)
                .collect(toSet());
        assertEquals(actualAllUuids, expectedAllUuids);

        // verify that conflicting updates are handled
        newShards = ImmutableList.of(shardInfo(UUID.randomUUID(), nodes.get(0)));
        try {
            transactionId = shardManager.beginTransaction();
            shardManager.replaceShardUuids(transactionId, tableId, columns, replacedUuids, newShards, OptionalLong.of(0));
            fail("expected exception");
        }
        catch (PrestoException e) {
            assertEquals(e.getErrorCode(), TRANSACTION_CONFLICT.toErrorCode());
        }
    }

    @Test
    public void testExternalBatches()
            throws Exception
    {
        long tableId = createTable("test");
        Optional<String> externalBatchId = Optional.of("foo");

        List<ShardInfo> shards = ImmutableList.of(shardInfo(UUID.randomUUID(), "node1"));
        List<ColumnInfo> columns = ImmutableList.of(new ColumnInfo(1, BIGINT));

        shardManager.createTable(tableId, columns, false, OptionalLong.empty());

        long transactionId = shardManager.beginTransaction();
        shardManager.commitShards(transactionId, tableId, columns, shards, externalBatchId, 0);

        shards = ImmutableList.of(shardInfo(UUID.randomUUID(), "node1"));

        try {
            transactionId = shardManager.beginTransaction();
            shardManager.commitShards(transactionId, tableId, columns, shards, externalBatchId, 0);
            fail("expected external batch exception");
        }
        catch (PrestoException e) {
            assertEquals(e.getErrorCode(), RAPTOR_EXTERNAL_BATCH_ALREADY_EXISTS.toErrorCode());
        }
    }

    @Test
    public void testBucketAssignments()
    {
        Node node1 = createTestingNode();
        Node node2 = createTestingNode();
        Node node3 = createTestingNode();

        TestingTicker ticker = new TestingTicker();
        MetadataDao metadataDao = dbi.onDemand(MetadataDao.class);
        int bucketCount = 13;
        long distributionId = metadataDao.insertDistribution(null, "test", bucketCount);

        Set<Node> originalNodes = ImmutableSet.of(node1, node2);
        ShardManager shardManager = createShardManager(dbi, () -> originalNodes, ticker);

        shardManager.createBuckets(distributionId, bucketCount);

        Map<Integer, String> assignments = shardManager.getBucketAssignments(distributionId);
        assertEquals(assignments.size(), bucketCount);
        assertEquals(ImmutableSet.copyOf(assignments.values()), nodeIds(originalNodes));

        Set<Node> newNodes = ImmutableSet.of(node1, node3);
        shardManager = createShardManager(dbi, () -> newNodes, ticker);

        try {
            shardManager.getBucketAssignments(distributionId);
            fail("expected exception");
        }
        catch (PrestoException e) {
            assertEquals(e.getErrorCode(), SERVER_STARTING_UP.toErrorCode());
        }

        ticker.increment(2, DAYS);
        assignments = shardManager.getBucketAssignments(distributionId);
        assertEquals(assignments.size(), bucketCount);
        assertEquals(ImmutableSet.copyOf(assignments.values()), nodeIds(newNodes));
    }

    @Test
    public void testEmptyTable()
    {
        long tableId = createTable("test");
        List<ColumnInfo> columns = ImmutableList.of(new ColumnInfo(1, BIGINT));
        shardManager.createTable(tableId, columns, false, OptionalLong.empty());

        try (ResultIterator<BucketShards> iterator = shardManager.getShardNodes(tableId, TupleDomain.all())) {
            assertFalse(iterator.hasNext());
        }
    }

    @Test
    public void testEmptyTableBucketed()
    {
        long tableId = createTable("test");
        List<ColumnInfo> columns = ImmutableList.of(new ColumnInfo(1, BIGINT));
        shardManager.createTable(tableId, columns, true, OptionalLong.empty());

        try (ResultIterator<BucketShards> iterator = shardManager.getShardNodesBucketed(tableId, true, ImmutableMap.of(), TupleDomain.all())) {
            assertFalse(iterator.hasNext());
        }
    }

    @Test
    public void testTemporalColumnTableCreation()
            throws Exception
    {
        long tableId = createTable("test");
        List<ColumnInfo> columns = ImmutableList.of(new ColumnInfo(1, TIMESTAMP));
        shardManager.createTable(tableId, columns, false, OptionalLong.of(1));

        long tableId2 = createTable("test2");
        List<ColumnInfo> columns2 = ImmutableList.of(new ColumnInfo(1, TIMESTAMP));
        shardManager.createTable(tableId2, columns2, true, OptionalLong.of(1));
    }

    @Test
    public void testShardPruning()
            throws Exception
    {
        ShardInfo shard1 = shardInfo(
                UUID.randomUUID(),
                "node1",
                ImmutableList.<ColumnStats>builder()
                        .add(new ColumnStats(1, 5, 10))
                        .add(new ColumnStats(2, -20.0, 20.0))
                        .add(new ColumnStats(3, date(2013, 5, 11), date(2013, 6, 13)))
                        .add(new ColumnStats(4, timestamp(2013, 5, 11, 4, 5, 6), timestamp(2013, 6, 13, 7, 8, 9)))
                        .add(new ColumnStats(5, "hello", "world"))
                        .add(new ColumnStats(6, false, true))
                        .build());

        ShardInfo shard2 = shardInfo(
                UUID.randomUUID(),
                "node2",
                ImmutableList.<ColumnStats>builder()
                        .add(new ColumnStats(1, 2, 8))
                        .add(new ColumnStats(2, null, 50.0))
                        .add(new ColumnStats(3, date(2012, 1, 1), date(2012, 12, 31)))
                        .add(new ColumnStats(4, timestamp(2012, 1, 1, 2, 3, 4), timestamp(2012, 12, 31, 5, 6, 7)))
                        .add(new ColumnStats(5, "cat", "dog"))
                        .add(new ColumnStats(6, true, true))
                        .build());

        ShardInfo shard3 = shardInfo(
                UUID.randomUUID(),
                "node3",
                ImmutableList.<ColumnStats>builder()
                        .add(new ColumnStats(1, 15, 20))
                        .add(new ColumnStats(2, null, null))
                        .add(new ColumnStats(3, date(2013, 4, 1), date(2013, 6, 1)))
                        .add(new ColumnStats(4, timestamp(2013, 4, 1, 8, 7, 6), timestamp(2013, 6, 1, 6, 5, 4)))
                        .add(new ColumnStats(5, "grape", "orange"))
                        .add(new ColumnStats(6, false, false))
                        .build());

        List<ShardInfo> shards = ImmutableList.<ShardInfo>builder()
                .add(shard1)
                .add(shard2)
                .add(shard3)
                .build();

        List<ColumnInfo> columns = ImmutableList.<ColumnInfo>builder()
                .add(new ColumnInfo(1, BIGINT))
                .add(new ColumnInfo(2, DOUBLE))
                .add(new ColumnInfo(3, DATE))
                .add(new ColumnInfo(4, TIMESTAMP))
                .add(new ColumnInfo(5, createVarcharType(10)))
                .add(new ColumnInfo(6, BOOLEAN))
                .add(new ColumnInfo(7, VARBINARY))
                .build();

        RaptorColumnHandle c1 = new RaptorColumnHandle("raptor", "c1", 1, BIGINT);
        RaptorColumnHandle c2 = new RaptorColumnHandle("raptor", "c2", 2, DOUBLE);
        RaptorColumnHandle c3 = new RaptorColumnHandle("raptor", "c3", 3, DATE);
        RaptorColumnHandle c4 = new RaptorColumnHandle("raptor", "c4", 4, TIMESTAMP);
        RaptorColumnHandle c5 = new RaptorColumnHandle("raptor", "c5", 5, createVarcharType(10));
        RaptorColumnHandle c6 = new RaptorColumnHandle("raptor", "c6", 6, BOOLEAN);

        long tableId = createTable("test");
        shardManager.createTable(tableId, columns, false, OptionalLong.empty());

        long transactionId = shardManager.beginTransaction();
        shardManager.commitShards(transactionId, tableId, columns, shards, Optional.empty(), 0);

        shardAssertion(tableId).expected(shards);

        shardAssertion(tableId).equal(c1, BIGINT, 3L).expected(shard2);
        shardAssertion(tableId).equal(c1, BIGINT, 8L).expected(shard1, shard2);
        shardAssertion(tableId).equal(c1, BIGINT, 9L).expected(shard1);
        shardAssertion(tableId).equal(c1, BIGINT, 13L).expected();
        shardAssertion(tableId).between(c1, BIGINT, 8L, 14L).expected(shard1, shard2);
        shardAssertion(tableId).between(c1, BIGINT, 8L, 15L).expected(shards);
        shardAssertion(tableId).between(c1, BIGINT, 8L, 16L).expected(shards);
        shardAssertion(tableId).between(c1, BIGINT, 12L, 14L).expected();
        shardAssertion(tableId).between(c1, BIGINT, 5L, 10L).expected(shard1, shard2);
        shardAssertion(tableId).between(c1, BIGINT, 16L, 18L).expected(shard3);
        shardAssertion(tableId).between(c1, BIGINT, 1L, 25L).expected(shards);
        shardAssertion(tableId).between(c1, BIGINT, 4L, 12L).expected(shard1, shard2);
        shardAssertion(tableId).range(c1, lessThan(BIGINT, 5L)).expected(shard1, shard2);
        shardAssertion(tableId).range(c1, lessThan(BIGINT, 4L)).expected(shard2);
        shardAssertion(tableId).range(c1, lessThan(BIGINT, 11L)).expected(shard1, shard2);
        shardAssertion(tableId).range(c1, lessThan(BIGINT, 25L)).expected(shards);
        shardAssertion(tableId).range(c1, greaterThan(BIGINT, 1L)).expected(shards);
        shardAssertion(tableId).range(c1, greaterThan(BIGINT, 8L)).expected(shards);
        shardAssertion(tableId).range(c1, greaterThan(BIGINT, 9L)).expected(shard1, shard3);

        shardAssertion(tableId)
                .between(c1, BIGINT, -25L, 25L)
                .between(c2, DOUBLE, -1000.0, 1000.0)
                .between(c3, BIGINT, 0L, 50000L)
                .between(c4, TIMESTAMP, 0L, timestamp(2015, 1, 2, 3, 4, 5))
                .between(c5, createVarcharType(10), utf8Slice("a"), utf8Slice("zzzzz"))
                .between(c6, BOOLEAN, false, true)
                .expected(shards);

        shardAssertion(tableId)
                .between(c1, BIGINT, 4L, 12L)
                .between(c3, DATE, date(2013, 3, 3), date(2013, 5, 25))
                .expected(shard1);

        shardAssertion(tableId).equal(c2, DOUBLE, 25.0).expected(shard2, shard3);
        shardAssertion(tableId).equal(c2, DOUBLE, 50.1).expected(shard3);

        shardAssertion(tableId).equal(c3, DATE, date(2013, 5, 12)).expected(shard1, shard3);

        shardAssertion(tableId).range(c4, greaterThan(TIMESTAMP, timestamp(2013, 1, 1, 0, 0, 0))).expected(shard1, shard3);

        shardAssertion(tableId).between(c5, createVarcharType(10), utf8Slice("cow"), utf8Slice("milk")).expected(shards);
        shardAssertion(tableId).equal(c5, createVarcharType(10), utf8Slice("fruit")).expected();
        shardAssertion(tableId).equal(c5, createVarcharType(10), utf8Slice("pear")).expected(shard1);
        shardAssertion(tableId).equal(c5, createVarcharType(10), utf8Slice("cat")).expected(shard2);
        shardAssertion(tableId).range(c5, greaterThan(createVarcharType(10), utf8Slice("gum"))).expected(shard1, shard3);
        shardAssertion(tableId).range(c5, lessThan(createVarcharType(10), utf8Slice("air"))).expected();

        shardAssertion(tableId).equal(c6, BOOLEAN, true).expected(shard1, shard2);
        shardAssertion(tableId).equal(c6, BOOLEAN, false).expected(shard1, shard3);
        shardAssertion(tableId).range(c6, greaterThanOrEqual(BOOLEAN, false)).expected(shards);
        shardAssertion(tableId).range(c6, lessThan(BOOLEAN, true)).expected(shards);
        shardAssertion(tableId).range(c6, lessThan(BOOLEAN, false)).expected(shard1, shard3);

        // TODO: support multiple ranges
        shardAssertion(tableId)
                .domain(c1, createDomain(lessThan(BIGINT, 0L), greaterThan(BIGINT, 25L)))
                .expected(shards);
    }

    @Test
    public void testShardPruningTruncatedValues()
            throws Exception
    {
        String prefix = repeat("x", MAX_BINARY_INDEX_SIZE);

        ColumnStats stats = new ColumnStats(1, prefix + "a", prefix + "z");
        ShardInfo shard = shardInfo(UUID.randomUUID(), "node", ImmutableList.of(stats));

        List<ShardInfo> shards = ImmutableList.of(shard);

        List<ColumnInfo> columns = ImmutableList.of(new ColumnInfo(1, createVarcharType(10)));
        RaptorColumnHandle c1 = new RaptorColumnHandle("raptor", "c1", 1, createVarcharType(10));

        long tableId = createTable("test");
        shardManager.createTable(tableId, columns, false, OptionalLong.empty());

        long transactionId = shardManager.beginTransaction();
        shardManager.commitShards(transactionId, tableId, columns, shards, Optional.empty(), 0);

        shardAssertion(tableId).expected(shards);
        shardAssertion(tableId).equal(c1, createVarcharType(10), utf8Slice(prefix)).expected(shards);
        shardAssertion(tableId).equal(c1, createVarcharType(10), utf8Slice(prefix + "c")).expected(shards);
        shardAssertion(tableId).range(c1, lessThan(createVarcharType(10), utf8Slice(prefix + "c"))).expected(shards);
        shardAssertion(tableId).range(c1, greaterThan(createVarcharType(10), utf8Slice(prefix + "zzz"))).expected(shards);

        shardAssertion(tableId).between(c1, createVarcharType(10), utf8Slice("w"), utf8Slice("y")).expected(shards);
        shardAssertion(tableId).range(c1, greaterThan(createVarcharType(10), utf8Slice("x"))).expected(shards);

        shardAssertion(tableId).between(c1, createVarcharType(10), utf8Slice("x"), utf8Slice("x")).expected();
        shardAssertion(tableId).range(c1, lessThan(createVarcharType(10), utf8Slice("w"))).expected();
        shardAssertion(tableId).range(c1, lessThan(createVarcharType(10), utf8Slice("x"))).expected();
        shardAssertion(tableId).range(c1, greaterThan(createVarcharType(10), utf8Slice("y"))).expected();

        Slice shorter = utf8Slice(prefix.substring(0, prefix.length() - 1));
        shardAssertion(tableId).equal(c1, createVarcharType(10), shorter).expected();
        shardAssertion(tableId).range(c1, lessThan(createVarcharType(10), shorter)).expected();
        shardAssertion(tableId).range(c1, greaterThan(createVarcharType(10), shorter)).expected(shards);
    }

    @Test
    public void testShardPruningNoStats()
            throws Exception
    {
        ShardInfo shard = shardInfo(UUID.randomUUID(), "node");
        List<ShardInfo> shards = ImmutableList.of(shard);

        long tableId = createTable("test");
        List<ColumnInfo> columns = ImmutableList.of(new ColumnInfo(1, BIGINT));
        RaptorColumnHandle c1 = new RaptorColumnHandle("raptor", "c1", 1, BIGINT);

        shardManager.createTable(tableId, columns, false, OptionalLong.empty());

        long transactionId = shardManager.beginTransaction();
        shardManager.commitShards(transactionId, tableId, columns, shards, Optional.empty(), 0);

        shardAssertion(tableId).expected(shards);
        shardAssertion(tableId).equal(c1, BIGINT, 3L).expected(shards);
    }

<<<<<<< HEAD
=======
    @Test
    public void testAddNewColumn()
            throws Exception
    {
        long tableId = createTable("test");
        List<ColumnInfo> columns = ImmutableList.of(new ColumnInfo(1, BIGINT));
        shardManager.createTable(tableId, columns, false, OptionalLong.empty());
        int before = columnCount(tableId);

        ColumnInfo newColumn = new ColumnInfo(2, BIGINT);
        shardManager.addColumn(tableId, newColumn);
        int after = columnCount(tableId);
        // should be 2 more: min and max columns
        assertEquals(after, before + 2);
    }

    @Test
    public void testAddDuplicateColumn()
            throws Exception
    {
        long tableId = createTable("test");
        List<ColumnInfo> columns = ImmutableList.of(new ColumnInfo(1, BIGINT));
        shardManager.createTable(tableId, columns, false, OptionalLong.empty());
        int before = columnCount(tableId);

        shardManager.addColumn(tableId, columns.get(0));
        int after = columnCount(tableId);
        // no error, no columns added
        assertEquals(after, before);
    }

    @Test
    public void testMaintenanceBlocked()
    {
        long tableId = createTable("test");
        List<ColumnInfo> columns = ImmutableList.of(new ColumnInfo(1, BIGINT));
        Set<UUID> oldShards = ImmutableSet.of(UUID.randomUUID());

        dbi.onDemand(MetadataDao.class).blockMaintenance(tableId);

        long transactionId = shardManager.beginTransaction();
        try {
            shardManager.replaceShardUuids(transactionId, tableId, columns, oldShards, ImmutableSet.of(), OptionalLong.empty());
            fail("expected exception");
        }
        catch (PrestoException e) {
            assertEquals(e.getErrorCode(), TRANSACTION_CONFLICT.toErrorCode());
            assertEquals(e.getMessage(), "Maintenance is blocked for table");
        }
    }

>>>>>>> 50c7a009
    private Set<ShardNodes> getShardNodes(long tableId, TupleDomain<RaptorColumnHandle> predicate)
    {
        try (ResultIterator<BucketShards> iterator = shardManager.getShardNodes(tableId, predicate)) {
            return ImmutableSet.copyOf(concat(transform(iterator, i -> i.getShards().iterator())));
        }
    }

    private long createTable(String name)
    {
        return dbi.onDemand(MetadataDao.class).insertTable("test", name, false, false, null, 0);
    }

    public static ShardInfo shardInfo(UUID shardUuid, String nodeIdentifier)
    {
        return shardInfo(shardUuid, nodeIdentifier, ImmutableList.of());
    }

    public static ShardInfo shardInfo(UUID shardUuid, String nodeId, List<ColumnStats> columnStats)
    {
        return new ShardInfo(shardUuid, OptionalInt.empty(), ImmutableSet.of(nodeId), columnStats, 0, 0, 0);
    }

    private static Set<ShardNodes> toShardNodes(List<ShardInfo> shards)
    {
        return shards.stream()
                .map(shard -> new ShardNodes(shard.getShardUuid(), shard.getNodeIdentifiers()))
                .collect(toSet());
    }

    public static ShardManager createShardManager(IDBI dbi)
    {
        return createShardManager(dbi, ImmutableSet::of, systemTicker());
    }

    public static ShardManager createShardManager(IDBI dbi, NodeSupplier nodeSupplier)
    {
        return createShardManager(dbi, nodeSupplier, systemTicker());
    }

    public static ShardManager createShardManager(IDBI dbi, NodeSupplier nodeSupplier, Ticker ticker)
    {
        DaoSupplier<ShardDao> shardDaoSupplier = new DaoSupplier<>(dbi, H2ShardDao.class);
        AssignmentLimiter assignmentLimiter = new AssignmentLimiter(nodeSupplier, ticker, new MetadataConfig());
        return new DatabaseShardManager(dbi, shardDaoSupplier, nodeSupplier, assignmentLimiter, ticker, new Duration(1, DAYS));
    }

    private static Domain createDomain(Range first, Range... ranges)
    {
        return Domain.create(ValueSet.ofRanges(first, ranges), false);
    }

    private ShardAssertion shardAssertion(long tableId)
    {
        return new ShardAssertion(tableId);
    }

    private class ShardAssertion
    {
        private final Map<RaptorColumnHandle, Domain> domains = new HashMap<>();
        private final long tableId;

        public ShardAssertion(long tableId)
        {
            this.tableId = tableId;
        }

        public ShardAssertion domain(RaptorColumnHandle column, Domain domain)
        {
            domains.put(column, domain);
            return this;
        }

        public ShardAssertion range(RaptorColumnHandle column, Range range)
        {
            return domain(column, createDomain(range));
        }

        public ShardAssertion equal(RaptorColumnHandle column, Type type, Object value)
        {
            return domain(column, Domain.singleValue(type, value));
        }

        public ShardAssertion between(RaptorColumnHandle column, Type type, Object low, Object high)
        {
            return range(column, Range.range(type, low, true, high, true));
        }

        public void expected(ShardInfo... shards)
        {
            expected(ImmutableList.copyOf(shards));
        }

        public void expected(List<ShardInfo> shards)
        {
            TupleDomain<RaptorColumnHandle> predicate = TupleDomain.withColumnDomains(domains);
            Set<ShardNodes> actual = getShardNodes(tableId, predicate);
            assertEquals(actual, toShardNodes(shards));
        }
    }

    private static long date(int year, int month, int day)
    {
        return LocalDate.of(year, month, day).toEpochDay();
    }

    private static long timestamp(int year, int month, int day, int hour, int minute, int second)
    {
        return ZonedDateTime.of(year, month, day, hour, minute, second, 0, UTC).toInstant().toEpochMilli();
    }

    private static Set<String> nodeIds(Collection<Node> nodes)
    {
        return nodes.stream().map(Node::getNodeIdentifier).collect(toSet());
    }

    private static Node createTestingNode()
    {
        return new PrestoNode(UUID.randomUUID().toString(), URI.create("http://test"), NodeVersion.UNKNOWN, false);
    }
}<|MERGE_RESOLUTION|>--- conflicted
+++ resolved
@@ -46,6 +46,9 @@
 
 import java.io.File;
 import java.net.URI;
+import java.sql.ResultSet;
+import java.sql.SQLException;
+import java.sql.Statement;
 import java.time.LocalDate;
 import java.time.ZonedDateTime;
 import java.util.Collection;
@@ -60,11 +63,8 @@
 import java.util.UUID;
 
 import static com.facebook.presto.raptor.RaptorErrorCode.RAPTOR_EXTERNAL_BATCH_ALREADY_EXISTS;
-<<<<<<< HEAD
-=======
 import static com.facebook.presto.raptor.metadata.DatabaseShardManager.shardIndexTable;
 import static com.facebook.presto.raptor.metadata.SchemaDaoUtil.createTablesWithRetry;
->>>>>>> 50c7a009
 import static com.facebook.presto.raptor.storage.ShardStats.MAX_BINARY_INDEX_SIZE;
 import static com.facebook.presto.spi.StandardErrorCode.SERVER_STARTING_UP;
 import static com.facebook.presto.spi.StandardErrorCode.TRANSACTION_CONFLICT;
@@ -84,6 +84,7 @@
 import static com.google.common.collect.Iterators.concat;
 import static com.google.common.collect.Iterators.transform;
 import static io.airlift.slice.Slices.utf8Slice;
+import static java.lang.String.format;
 import static java.time.ZoneOffset.UTC;
 import static java.util.concurrent.TimeUnit.DAYS;
 import static java.util.stream.Collectors.toSet;
@@ -639,8 +640,6 @@
         shardAssertion(tableId).equal(c1, BIGINT, 3L).expected(shards);
     }
 
-<<<<<<< HEAD
-=======
     @Test
     public void testAddNewColumn()
             throws Exception
@@ -692,7 +691,6 @@
         }
     }
 
->>>>>>> 50c7a009
     private Set<ShardNodes> getShardNodes(long tableId, TupleDomain<RaptorColumnHandle> predicate)
     {
         try (ResultIterator<BucketShards> iterator = shardManager.getShardNodes(tableId, predicate)) {
@@ -812,4 +810,14 @@
     {
         return new PrestoNode(UUID.randomUUID().toString(), URI.create("http://test"), NodeVersion.UNKNOWN, false);
     }
+
+    private int columnCount(long tableId)
+            throws SQLException
+    {
+        try (Statement statement = dummyHandle.getConnection().createStatement()) {
+            try (ResultSet rs = statement.executeQuery(format("SELECT * FROM %s LIMIT 0", shardIndexTable(tableId)))) {
+                return rs.getMetaData().getColumnCount();
+            }
+        }
+    }
 }