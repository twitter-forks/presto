/*
 * Licensed under the Apache License, Version 2.0 (the "License");
 * you may not use this file except in compliance with the License.
 * You may obtain a copy of the License at
 *
 *     http://www.apache.org/licenses/LICENSE-2.0
 *
 * Unless required by applicable law or agreed to in writing, software
 * distributed under the License is distributed on an "AS IS" BASIS,
 * WITHOUT WARRANTIES OR CONDITIONS OF ANY KIND, either express or implied.
 * See the License for the specific language governing permissions and
 * limitations under the License.
 */
package com.facebook.presto.raptor.metadata;

import com.facebook.presto.metadata.MetadataUtil.TableMetadataBuilder;
import com.facebook.presto.raptor.NodeSupplier;
import com.facebook.presto.raptor.RaptorColumnHandle;
import com.facebook.presto.raptor.RaptorColumnIdentity;
import com.facebook.presto.raptor.RaptorConnectorId;
import com.facebook.presto.raptor.RaptorMetadata;
import com.facebook.presto.raptor.RaptorPartitioningHandle;
import com.facebook.presto.raptor.RaptorSessionProperties;
import com.facebook.presto.raptor.RaptorTableHandle;
import com.facebook.presto.raptor.RaptorTableIdentity;
import com.facebook.presto.raptor.storage.StorageManagerConfig;
import com.facebook.presto.spi.ColumnHandle;
import com.facebook.presto.spi.ColumnIdentity;
import com.facebook.presto.spi.ColumnMetadata;
import com.facebook.presto.spi.ConnectorInsertTableHandle;
import com.facebook.presto.spi.ConnectorNewTableLayout;
import com.facebook.presto.spi.ConnectorOutputTableHandle;
import com.facebook.presto.spi.ConnectorSession;
import com.facebook.presto.spi.ConnectorTableHandle;
import com.facebook.presto.spi.ConnectorTableMetadata;
import com.facebook.presto.spi.ConnectorViewDefinition;
import com.facebook.presto.spi.NodeManager;
import com.facebook.presto.spi.PrestoException;
import com.facebook.presto.spi.SchemaTableName;
import com.facebook.presto.spi.SchemaTablePrefix;
import com.facebook.presto.spi.TableIdentity;
import com.facebook.presto.testing.TestingConnectorSession;
import com.facebook.presto.testing.TestingNodeManager;
import com.facebook.presto.type.TypeRegistry;
import com.google.common.collect.ImmutableList;
import com.google.common.collect.ImmutableMap;
import com.google.common.collect.ImmutableSet;
import com.google.common.io.ByteArrayDataOutput;
<<<<<<< HEAD
import io.airlift.json.JsonCodec;
import io.airlift.slice.Slice;
=======
>>>>>>> 50c7a009
import org.skife.jdbi.v2.DBI;
import org.skife.jdbi.v2.Handle;
import org.skife.jdbi.v2.util.BooleanMapper;
import org.skife.jdbi.v2.util.LongMapper;
import org.testng.annotations.AfterMethod;
import org.testng.annotations.BeforeMethod;
import org.testng.annotations.Test;

import java.util.List;
import java.util.Map;
import java.util.Optional;
import java.util.OptionalInt;
import java.util.OptionalLong;
import java.util.stream.Collectors;

import static com.facebook.presto.metadata.MetadataUtil.TableMetadataBuilder.tableMetadataBuilder;
import static com.facebook.presto.raptor.RaptorTableProperties.BUCKETED_ON_PROPERTY;
import static com.facebook.presto.raptor.RaptorTableProperties.BUCKET_COUNT_PROPERTY;
import static com.facebook.presto.raptor.RaptorTableProperties.DISTRIBUTION_NAME_PROPERTY;
import static com.facebook.presto.raptor.RaptorTableProperties.ORDERING_PROPERTY;
import static com.facebook.presto.raptor.RaptorTableProperties.ORGANIZED_PROPERTY;
import static com.facebook.presto.raptor.RaptorTableProperties.TEMPORAL_COLUMN_PROPERTY;
import static com.facebook.presto.raptor.metadata.SchemaDaoUtil.createTablesWithRetry;
import static com.facebook.presto.raptor.metadata.TestDatabaseShardManager.createShardManager;
import static com.facebook.presto.spi.StandardErrorCode.TRANSACTION_CONFLICT;
import static com.facebook.presto.spi.type.BigintType.BIGINT;
import static com.facebook.presto.spi.type.DateType.DATE;
import static com.facebook.presto.spi.type.DoubleType.DOUBLE;
import static com.google.common.base.Ticker.systemTicker;
import static com.google.common.io.ByteStreams.newDataOutput;
import static io.airlift.testing.Assertions.assertEqualsIgnoreOrder;
import static io.airlift.testing.Assertions.assertInstanceOf;
import static org.testng.Assert.assertEquals;
import static org.testng.Assert.assertFalse;
import static org.testng.Assert.assertNotNull;
import static org.testng.Assert.assertNull;
import static org.testng.Assert.assertTrue;
import static org.testng.Assert.fail;

@Test(singleThreaded = true)
public class TestRaptorMetadata
{
    private static final SchemaTableName DEFAULT_TEST_ORDERS = new SchemaTableName("test", "orders");
    private static final SchemaTableName DEFAULT_TEST_LINEITEMS = new SchemaTableName("test", "lineitems");
    private static final ConnectorSession SESSION = new TestingConnectorSession(
            new RaptorSessionProperties(new StorageManagerConfig()).getSessionProperties());

    private DBI dbi;
    private Handle dummyHandle;
    private ShardManager shardManager;
    private RaptorMetadata metadata;

    @BeforeMethod
    public void setupDatabase()
            throws Exception
    {
        TypeRegistry typeRegistry = new TypeRegistry();
        dbi = new DBI("jdbc:h2:mem:test" + System.nanoTime());
        dbi.registerMapper(new TableColumn.Mapper(typeRegistry));
        dbi.registerMapper(new Distribution.Mapper(typeRegistry));
        dummyHandle = dbi.open();
        createTablesWithRetry(dbi);

        RaptorConnectorId connectorId = new RaptorConnectorId("raptor");
        NodeManager nodeManager = new TestingNodeManager();
        NodeSupplier nodeSupplier = nodeManager::getWorkerNodes;
        shardManager = createShardManager(dbi, nodeSupplier, systemTicker());
        metadata = new RaptorMetadata(connectorId.toString(), dbi, shardManager);
    }

    @AfterMethod(alwaysRun = true)
    public void cleanupDatabase()
    {
        dummyHandle.close();
    }

    @Test
    public void testRenameColumn()
            throws Exception
    {
        assertNull(metadata.getTableHandle(SESSION, DEFAULT_TEST_ORDERS));
        metadata.createTable(SESSION, getOrdersTable());
        ConnectorTableHandle tableHandle = metadata.getTableHandle(SESSION, DEFAULT_TEST_ORDERS);
        assertInstanceOf(tableHandle, RaptorTableHandle.class);

        RaptorTableHandle raptorTableHandle = (RaptorTableHandle) tableHandle;
        ColumnHandle columnHandle = metadata.getColumnHandles(SESSION, tableHandle).get("orderkey");

        metadata.renameColumn(SESSION, raptorTableHandle, columnHandle, "orderkey_renamed");

        assertNull(metadata.getColumnHandles(SESSION, tableHandle).get("orderkey"));
        assertNotNull(metadata.getColumnHandles(SESSION, tableHandle).get("orderkey_renamed"));
    }

    @Test
    public void testRenameTable()
            throws Exception
    {
        assertNull(metadata.getTableHandle(SESSION, DEFAULT_TEST_ORDERS));
        metadata.createTable(SESSION, getOrdersTable());
        ConnectorTableHandle tableHandle = metadata.getTableHandle(SESSION, DEFAULT_TEST_ORDERS);
        assertInstanceOf(tableHandle, RaptorTableHandle.class);

        RaptorTableHandle raptorTableHandle = (RaptorTableHandle) tableHandle;
        SchemaTableName renamedTable = new SchemaTableName(raptorTableHandle.getSchemaName(), "orders_renamed");

        metadata.renameTable(SESSION, raptorTableHandle, renamedTable);
        assertNull(metadata.getTableHandle(SESSION, DEFAULT_TEST_ORDERS));
        ConnectorTableHandle renamedTableHandle = metadata.getTableHandle(SESSION, renamedTable);
        assertNotNull(renamedTableHandle);
        assertEquals(((RaptorTableHandle) renamedTableHandle).getTableName(), renamedTable.getTableName());
    }

    @Test
    public void testCreateTable()
    {
        assertNull(metadata.getTableHandle(SESSION, DEFAULT_TEST_ORDERS));

        metadata.createTable(SESSION, getOrdersTable());

        ConnectorTableHandle tableHandle = metadata.getTableHandle(SESSION, DEFAULT_TEST_ORDERS);
        assertInstanceOf(tableHandle, RaptorTableHandle.class);
        assertEquals(((RaptorTableHandle) tableHandle).getTableId(), 1);

        ConnectorTableMetadata table = metadata.getTableMetadata(SESSION, tableHandle);
        assertTableEqual(table, getOrdersTable());

        ColumnHandle columnHandle = metadata.getColumnHandles(SESSION, tableHandle).get("orderkey");
        assertInstanceOf(columnHandle, RaptorColumnHandle.class);
        assertEquals(((RaptorColumnHandle) columnHandle).getColumnId(), 1);

        ColumnMetadata columnMetadata = metadata.getColumnMetadata(SESSION, tableHandle, columnHandle);
        assertNotNull(columnMetadata);
        assertEquals(columnMetadata.getName(), "orderkey");
        assertEquals(columnMetadata.getType(), BIGINT);
    }

    @Test
    public void testTableProperties()
            throws Exception
    {
        assertNull(metadata.getTableHandle(SESSION, DEFAULT_TEST_ORDERS));

        ConnectorTableMetadata ordersTable = getOrdersTable(ImmutableMap.of(
                ORDERING_PROPERTY, ImmutableList.of("orderdate", "custkey"),
                TEMPORAL_COLUMN_PROPERTY, "orderdate"));
        metadata.createTable(SESSION, ordersTable);

        ConnectorTableHandle tableHandle = metadata.getTableHandle(SESSION, DEFAULT_TEST_ORDERS);
        assertInstanceOf(tableHandle, RaptorTableHandle.class);
        RaptorTableHandle raptorTableHandle = (RaptorTableHandle) tableHandle;
        assertEquals(raptorTableHandle.getTableId(), 1);

        long tableId = raptorTableHandle.getTableId();
        MetadataDao metadataDao = dbi.onDemand(MetadataDao.class);

        // verify sort columns
        List<TableColumn> sortColumns = metadataDao.listSortColumns(tableId);
        assertTableColumnsEqual(sortColumns, ImmutableList.of(
                new TableColumn(DEFAULT_TEST_ORDERS, "orderdate", DATE, 4, OptionalInt.empty(), OptionalInt.of(0), true),
                new TableColumn(DEFAULT_TEST_ORDERS, "custkey", BIGINT, 2, OptionalInt.empty(), OptionalInt.of(1), false)));

        // verify temporal column
        assertEquals(metadataDao.getTemporalColumnId(tableId), Long.valueOf(4));

        // verify no organization
        assertFalse(metadataDao.getTableInformation(tableId).isOrganized());

        metadata.dropTable(SESSION, tableHandle);
    }

    @Test
    public void testTablePropertiesWithOrganization()
            throws Exception
    {
        assertNull(metadata.getTableHandle(SESSION, DEFAULT_TEST_ORDERS));

        ConnectorTableMetadata ordersTable = getOrdersTable(ImmutableMap.of(
                ORDERING_PROPERTY, ImmutableList.of("orderdate", "custkey"),
                ORGANIZED_PROPERTY, true));
        metadata.createTable(SESSION, ordersTable);

        ConnectorTableHandle tableHandle = metadata.getTableHandle(SESSION, DEFAULT_TEST_ORDERS);
        assertInstanceOf(tableHandle, RaptorTableHandle.class);
        RaptorTableHandle raptorTableHandle = (RaptorTableHandle) tableHandle;
        assertEquals(raptorTableHandle.getTableId(), 1);

        long tableId = raptorTableHandle.getTableId();
        MetadataDao metadataDao = dbi.onDemand(MetadataDao.class);

        // verify sort columns
        List<TableColumn> sortColumns = metadataDao.listSortColumns(tableId);
        assertTableColumnsEqual(sortColumns, ImmutableList.of(
                new TableColumn(DEFAULT_TEST_ORDERS, "orderdate", DATE, 4, OptionalInt.empty(), OptionalInt.of(0), false),
                new TableColumn(DEFAULT_TEST_ORDERS, "custkey", BIGINT, 2, OptionalInt.empty(), OptionalInt.of(1), false)));

        // verify organization
        assertTrue(metadataDao.getTableInformation(tableId).isOrganized());

        metadata.dropTable(SESSION, tableHandle);
    }

    @Test
    public void testCreateBucketedTable()
    {
        assertNull(metadata.getTableHandle(SESSION, DEFAULT_TEST_ORDERS));

        ConnectorTableMetadata ordersTable = getOrdersTable(ImmutableMap.of(
                BUCKET_COUNT_PROPERTY, 16,
                BUCKETED_ON_PROPERTY, ImmutableList.of("custkey", "orderkey")));
        metadata.createTable(SESSION, ordersTable);

        ConnectorTableHandle tableHandle = metadata.getTableHandle(SESSION, DEFAULT_TEST_ORDERS);
        assertInstanceOf(tableHandle, RaptorTableHandle.class);
        RaptorTableHandle raptorTableHandle = (RaptorTableHandle) tableHandle;
        assertEquals(raptorTableHandle.getTableId(), 1);

        long tableId = raptorTableHandle.getTableId();
        MetadataDao metadataDao = dbi.onDemand(MetadataDao.class);

        assertTableColumnsEqual(metadataDao.listBucketColumns(tableId), ImmutableList.of(
                new TableColumn(DEFAULT_TEST_ORDERS, "custkey", BIGINT, 2, OptionalInt.of(0), OptionalInt.empty(), false),
                new TableColumn(DEFAULT_TEST_ORDERS, "orderkey", BIGINT, 1, OptionalInt.of(1), OptionalInt.empty(), false)));

        assertEquals(raptorTableHandle.getBucketCount(), OptionalInt.of(16));

        assertEquals(getTableDistributionId(tableId), Long.valueOf(1));

        metadata.dropTable(SESSION, tableHandle);

        // create a new table and verify it has a different distribution
        metadata.createTable(SESSION, ordersTable);
        tableId = ((RaptorTableHandle) metadata.getTableHandle(SESSION, DEFAULT_TEST_ORDERS)).getTableId();
        assertEquals(tableId, 2);
        assertEquals(getTableDistributionId(tableId), Long.valueOf(2));
    }

    @Test
    public void testCreateBucketedTableAsSelect()
    {
        assertNull(metadata.getTableHandle(SESSION, DEFAULT_TEST_ORDERS));

        ConnectorTableMetadata ordersTable = getOrdersTable(ImmutableMap.of(
                BUCKET_COUNT_PROPERTY, 32,
                BUCKETED_ON_PROPERTY, ImmutableList.of("orderkey", "custkey")));

        ConnectorNewTableLayout layout = metadata.getNewTableLayout(SESSION, ordersTable).get();
        assertEquals(layout.getPartitionColumns(), ImmutableList.of("orderkey", "custkey"));
        assertInstanceOf(layout.getPartitioning(), RaptorPartitioningHandle.class);
        RaptorPartitioningHandle partitioning = (RaptorPartitioningHandle) layout.getPartitioning();
        assertEquals(partitioning.getDistributionId(), 1);

        ConnectorOutputTableHandle outputHandle = metadata.beginCreateTable(SESSION, ordersTable, Optional.of(layout));
        metadata.finishCreateTable(SESSION, outputHandle, ImmutableList.of());

        ConnectorTableHandle tableHandle = metadata.getTableHandle(SESSION, DEFAULT_TEST_ORDERS);
        assertInstanceOf(tableHandle, RaptorTableHandle.class);
        RaptorTableHandle raptorTableHandle = (RaptorTableHandle) tableHandle;
        assertEquals(raptorTableHandle.getTableId(), 1);

        long tableId = raptorTableHandle.getTableId();
        MetadataDao metadataDao = dbi.onDemand(MetadataDao.class);

        assertTableColumnsEqual(metadataDao.listBucketColumns(tableId), ImmutableList.of(
                new TableColumn(DEFAULT_TEST_ORDERS, "orderkey", BIGINT, 1, OptionalInt.of(0), OptionalInt.empty(), false),
                new TableColumn(DEFAULT_TEST_ORDERS, "custkey", BIGINT, 2, OptionalInt.of(1), OptionalInt.empty(), false)));

        assertEquals(raptorTableHandle.getBucketCount(), OptionalInt.of(32));

        assertEquals(getTableDistributionId(tableId), Long.valueOf(1));

        metadata.dropTable(SESSION, tableHandle);
    }

    @Test
    public void testCreateBucketedTableExistingDistribution()
    {
        MetadataDao metadataDao = dbi.onDemand(MetadataDao.class);

        // create orders table
        assertNull(metadata.getTableHandle(SESSION, DEFAULT_TEST_ORDERS));

        ConnectorTableMetadata table = getOrdersTable(ImmutableMap.of(
                BUCKET_COUNT_PROPERTY, 16,
                BUCKETED_ON_PROPERTY, ImmutableList.of("orderkey"),
                DISTRIBUTION_NAME_PROPERTY, "orders"));
        metadata.createTable(SESSION, table);

        ConnectorTableHandle tableHandle = metadata.getTableHandle(SESSION, DEFAULT_TEST_ORDERS);
        assertInstanceOf(tableHandle, RaptorTableHandle.class);
        RaptorTableHandle raptorTableHandle = (RaptorTableHandle) tableHandle;

        long tableId = raptorTableHandle.getTableId();
        assertEquals(raptorTableHandle.getTableId(), 1);

        assertTableColumnsEqual(metadataDao.listBucketColumns(tableId), ImmutableList.of(
                new TableColumn(DEFAULT_TEST_ORDERS, "orderkey", BIGINT, 1, OptionalInt.of(0), OptionalInt.empty(), false)));

        assertEquals(raptorTableHandle.getBucketCount(), OptionalInt.of(16));

        assertEquals(getTableDistributionId(tableId), Long.valueOf(1));

        // create lineitems table
        assertNull(metadata.getTableHandle(SESSION, DEFAULT_TEST_LINEITEMS));

        table = getLineItemsTable(ImmutableMap.of(
                BUCKET_COUNT_PROPERTY, 16,
                BUCKETED_ON_PROPERTY, ImmutableList.of("orderkey"),
                DISTRIBUTION_NAME_PROPERTY, "orders"));
        metadata.createTable(SESSION, table);

        tableHandle = metadata.getTableHandle(SESSION, DEFAULT_TEST_LINEITEMS);
        assertInstanceOf(tableHandle, RaptorTableHandle.class);
        raptorTableHandle = (RaptorTableHandle) tableHandle;

        tableId = raptorTableHandle.getTableId();
        assertEquals(tableId, 2);

        assertTableColumnsEqual(metadataDao.listBucketColumns(tableId), ImmutableList.of(
                new TableColumn(DEFAULT_TEST_LINEITEMS, "orderkey", BIGINT, 1, OptionalInt.of(0), OptionalInt.empty(), false)));

        assertEquals(raptorTableHandle.getBucketCount(), OptionalInt.of(16));

        assertEquals(getTableDistributionId(tableId), Long.valueOf(1));
    }

    @Test(expectedExceptions = PrestoException.class, expectedExceptionsMessageRegExp = "Ordering column does not exist: orderdatefoo")
    public void testInvalidOrderingColumns()
            throws Exception
    {
        assertNull(metadata.getTableHandle(SESSION, DEFAULT_TEST_ORDERS));

        ConnectorTableMetadata ordersTable = getOrdersTable(ImmutableMap.of(ORDERING_PROPERTY, ImmutableList.of("orderdatefoo")));
        metadata.createTable(SESSION, ordersTable);
        fail("Expected createTable to fail");
    }

    @Test(expectedExceptions = PrestoException.class, expectedExceptionsMessageRegExp = "Temporal column does not exist: foo")
    public void testInvalidTemporalColumn()
            throws Exception
    {
        assertNull(metadata.getTableHandle(SESSION, DEFAULT_TEST_ORDERS));

        ConnectorTableMetadata ordersTable = getOrdersTable(ImmutableMap.of(TEMPORAL_COLUMN_PROPERTY, "foo"));
        metadata.createTable(SESSION, ordersTable);
        fail("Expected createTable to fail");
    }

    @Test(expectedExceptions = PrestoException.class, expectedExceptionsMessageRegExp = "Temporal column must be of type timestamp or date: orderkey")
    public void testInvalidTemporalColumnType()
            throws Exception
    {
        assertNull(metadata.getTableHandle(SESSION, DEFAULT_TEST_ORDERS));
        metadata.createTable(SESSION, getOrdersTable(ImmutableMap.of(TEMPORAL_COLUMN_PROPERTY, "orderkey")));
    }

    @Test(expectedExceptions = PrestoException.class, expectedExceptionsMessageRegExp = "Table with temporal columns cannot be organized")
    public void testInvalidTemporalOrganization()
            throws Exception
    {
        assertNull(metadata.getTableHandle(SESSION, DEFAULT_TEST_ORDERS));
        metadata.createTable(SESSION, getOrdersTable(ImmutableMap.of(
                TEMPORAL_COLUMN_PROPERTY, "orderdate",
                ORGANIZED_PROPERTY, true)));
    }

    @Test(expectedExceptions = PrestoException.class, expectedExceptionsMessageRegExp = "Table organization requires an ordering")
    public void testInvalidOrderingOrganization()
            throws Exception
    {
        assertNull(metadata.getTableHandle(SESSION, DEFAULT_TEST_ORDERS));
        metadata.createTable(SESSION, getOrdersTable(ImmutableMap.of(ORGANIZED_PROPERTY, true)));
    }

    @Test
    public void testSortOrderProperty()
            throws Exception
    {
        assertNull(metadata.getTableHandle(SESSION, DEFAULT_TEST_ORDERS));

        ConnectorTableMetadata ordersTable = getOrdersTable(ImmutableMap.of(ORDERING_PROPERTY, ImmutableList.of("orderdate", "custkey")));
        metadata.createTable(SESSION, ordersTable);

        ConnectorTableHandle tableHandle = metadata.getTableHandle(SESSION, DEFAULT_TEST_ORDERS);
        assertInstanceOf(tableHandle, RaptorTableHandle.class);
        RaptorTableHandle raptorTableHandle = (RaptorTableHandle) tableHandle;
        assertEquals(raptorTableHandle.getTableId(), 1);

        long tableId = raptorTableHandle.getTableId();
        MetadataDao metadataDao = dbi.onDemand(MetadataDao.class);

        // verify sort columns
        List<TableColumn> sortColumns = metadataDao.listSortColumns(tableId);
        assertTableColumnsEqual(sortColumns, ImmutableList.of(
                new TableColumn(DEFAULT_TEST_ORDERS, "orderdate", DATE, 4, OptionalInt.empty(), OptionalInt.of(0), false),
                new TableColumn(DEFAULT_TEST_ORDERS, "custkey", BIGINT, 2, OptionalInt.empty(), OptionalInt.of(1), false)));

        // verify temporal column is not set
        assertEquals(metadataDao.getTemporalColumnId(tableId), null);
        metadata.dropTable(SESSION, tableHandle);
    }

    @Test
    public void testTemporalColumn()
            throws Exception
    {
        assertNull(metadata.getTableHandle(SESSION, DEFAULT_TEST_ORDERS));

        ConnectorTableMetadata ordersTable = getOrdersTable(ImmutableMap.of(TEMPORAL_COLUMN_PROPERTY, "orderdate"));
        metadata.createTable(SESSION, ordersTable);

        ConnectorTableHandle tableHandle = metadata.getTableHandle(SESSION, DEFAULT_TEST_ORDERS);
        assertInstanceOf(tableHandle, RaptorTableHandle.class);
        RaptorTableHandle raptorTableHandle = (RaptorTableHandle) tableHandle;
        assertEquals(raptorTableHandle.getTableId(), 1);

        long tableId = raptorTableHandle.getTableId();
        MetadataDao metadataDao = dbi.onDemand(MetadataDao.class);

        // verify sort columns are not set
        List<TableColumn> sortColumns = metadataDao.listSortColumns(tableId);
        assertEquals(sortColumns.size(), 0);
        assertEquals(sortColumns, ImmutableList.of());

        // verify temporal column is set
        assertEquals(metadataDao.getTemporalColumnId(tableId), Long.valueOf(4));
        metadata.dropTable(SESSION, tableHandle);
    }

    @Test
    public void testListTables()
    {
        metadata.createTable(SESSION, getOrdersTable());
        List<SchemaTableName> tables = metadata.listTables(SESSION, null);
        assertEquals(tables, ImmutableList.of(DEFAULT_TEST_ORDERS));
    }

    @Test
    public void testListTableColumns()
    {
        metadata.createTable(SESSION, getOrdersTable());
        Map<SchemaTableName, List<ColumnMetadata>> columns = metadata.listTableColumns(SESSION, new SchemaTablePrefix());
        assertEquals(columns, ImmutableMap.of(DEFAULT_TEST_ORDERS, getOrdersTable().getColumns()));
    }

    @Test
    public void testListTableColumnsFiltering()
    {
        metadata.createTable(SESSION, getOrdersTable());
        Map<SchemaTableName, List<ColumnMetadata>> filterCatalog = metadata.listTableColumns(SESSION, new SchemaTablePrefix());
        Map<SchemaTableName, List<ColumnMetadata>> filterSchema = metadata.listTableColumns(SESSION, new SchemaTablePrefix("test"));
        Map<SchemaTableName, List<ColumnMetadata>> filterTable = metadata.listTableColumns(SESSION, new SchemaTablePrefix("test", "orders"));
        assertEquals(filterCatalog, filterSchema);
        assertEquals(filterCatalog, filterTable);
    }

    @Test
    public void testTableIdentity()
            throws Exception
    {
        // Test TableIdentity round trip.
        metadata.createTable(SESSION, getOrdersTable());
        ConnectorTableHandle connectorTableHandle = metadata.getTableHandle(SESSION, DEFAULT_TEST_ORDERS);
        TableIdentity tableIdentity = metadata.getTableIdentity(connectorTableHandle);
        byte[] bytes = tableIdentity.serialize();
        assertEquals(tableIdentity, metadata.deserializeTableIdentity(bytes));

        // Test one hard coded serialized data for each version.
        byte version = 1;
        long tableId = 12345678L;
        ByteArrayDataOutput dataOutput = newDataOutput();
        dataOutput.writeByte(version);
        dataOutput.writeLong(tableId);
        byte[] testBytes = dataOutput.toByteArray();
        TableIdentity testTableIdentity = metadata.deserializeTableIdentity(testBytes);
        assertEquals(testTableIdentity, new RaptorTableIdentity(tableId));
    }

    @Test
    public void testColumnIdentity()
            throws Exception
    {
        // Test ColumnIdentity round trip.
        metadata.createTable(SESSION, getOrdersTable());
        ConnectorTableHandle connectorTableHandle = metadata.getTableHandle(SESSION, DEFAULT_TEST_ORDERS);

        Map<String, ColumnHandle> columnHandles = metadata.getColumnHandles(SESSION, connectorTableHandle);
        ColumnIdentity orderKeyColumnIdentity = metadata.getColumnIdentity(columnHandles.get("orderkey"));
        byte[] bytes = orderKeyColumnIdentity.serialize();
        assertEquals(orderKeyColumnIdentity, metadata.deserializeColumnIdentity(bytes));

        // Test one hard coded serialized data for each version.
        byte version = 1;
        long columnId = 123456789012L;
        ByteArrayDataOutput dataOutput = newDataOutput();
        dataOutput.writeByte(version);
        dataOutput.writeLong(columnId);
        byte[] testBytes = dataOutput.toByteArray();
        ColumnIdentity testColumnIdentity = metadata.deserializeColumnIdentity(testBytes);
        assertEquals(testColumnIdentity, new RaptorColumnIdentity(columnId));
    }

    @Test
    public void testViews()
    {
        SchemaTableName test1 = new SchemaTableName("test", "test_view1");
        SchemaTableName test2 = new SchemaTableName("test", "test_view2");

        // create views
        metadata.createView(SESSION, test1, "test1", false);
        metadata.createView(SESSION, test2, "test2", false);

        // verify listing
        List<SchemaTableName> list = metadata.listViews(SESSION, "test");
        assertEqualsIgnoreOrder(list, ImmutableList.of(test1, test2));

        // verify getting data
        Map<SchemaTableName, ConnectorViewDefinition> views = metadata.getViews(SESSION, new SchemaTablePrefix("test"));
        assertEquals(views.keySet(), ImmutableSet.of(test1, test2));
        assertEquals(views.get(test1).getViewData(), "test1");
        assertEquals(views.get(test2).getViewData(), "test2");

        // drop first view
        metadata.dropView(SESSION, test1);

        views = metadata.getViews(SESSION, new SchemaTablePrefix("test"));
        assertEquals(views.keySet(), ImmutableSet.of(test2));

        // drop second view
        metadata.dropView(SESSION, test2);

        views = metadata.getViews(SESSION, new SchemaTablePrefix("test"));
        assertTrue(views.isEmpty());

        // verify listing everything
        views = metadata.getViews(SESSION, new SchemaTablePrefix());
        assertTrue(views.isEmpty());
    }

    @Test(expectedExceptions = PrestoException.class, expectedExceptionsMessageRegExp = "View already exists: test\\.test_view")
    public void testCreateViewWithoutReplace()
    {
        SchemaTableName test = new SchemaTableName("test", "test_view");
        try {
            metadata.createView(SESSION, test, "test", false);
        }
        catch (Exception e) {
            fail("should have succeeded");
        }

        metadata.createView(SESSION, test, "test", false);
    }

    @Test
    public void testCreateViewWithReplace()
    {
        SchemaTableName test = new SchemaTableName("test", "test_view");

        metadata.createView(SESSION, test, "aaa", true);
        metadata.createView(SESSION, test, "bbb", true);

        assertEquals(metadata.getViews(SESSION, test.toSchemaTablePrefix()).get(test).getViewData(), "bbb");
    }

    @Test
    public void testTransactionSelect()
            throws Exception
    {
        metadata.createTable(SESSION, getOrdersTable());

        // reads do not create a transaction
        ConnectorTableHandle tableHandle = metadata.getTableHandle(SESSION, DEFAULT_TEST_ORDERS);
        assertInstanceOf(tableHandle, RaptorTableHandle.class);
        assertFalse(((RaptorTableHandle) tableHandle).getTransactionId().isPresent());
    }

    @Test
    public void testTransactionTableWrite()
            throws Exception
    {
        // start table creation
        long transactionId = 1;
        ConnectorOutputTableHandle outputHandle = metadata.beginCreateTable(SESSION, getOrdersTable(), Optional.empty());

        // transaction is in progress
        assertTrue(transactionExists(transactionId));
        assertNull(transactionSuccessful(transactionId));

        // commit table creation
        metadata.finishCreateTable(SESSION, outputHandle, ImmutableList.of());
        assertTrue(transactionExists(transactionId));
        assertTrue(transactionSuccessful(transactionId));
    }

    @Test
    public void testTransactionInsert()
            throws Exception
    {
        // creating a table allocates a transaction
        long transactionId = 1;
        metadata.createTable(SESSION, getOrdersTable());
        assertTrue(transactionSuccessful(transactionId));

        // start insert
        transactionId++;
        ConnectorTableHandle tableHandle = metadata.getTableHandle(SESSION, DEFAULT_TEST_ORDERS);
        ConnectorInsertTableHandle insertHandle = metadata.beginInsert(SESSION, tableHandle);

        // transaction is in progress
        assertTrue(transactionExists(transactionId));
        assertNull(transactionSuccessful(transactionId));

        // commit insert
        metadata.finishInsert(SESSION, insertHandle, ImmutableList.<Slice>of());
        assertTrue(transactionExists(transactionId));
        assertTrue(transactionSuccessful(transactionId));
    }

    @Test
    public void testTransactionDelete()
            throws Exception
    {
        // creating a table allocates a transaction
        long transactionId = 1;
        metadata.createTable(SESSION, getOrdersTable());
        assertTrue(transactionSuccessful(transactionId));

        // start delete
        transactionId++;
        ConnectorTableHandle tableHandle = metadata.getTableHandle(SESSION, DEFAULT_TEST_ORDERS);
        tableHandle = metadata.beginDelete(SESSION, tableHandle);

        // verify transaction is assigned for deletion handle
        assertInstanceOf(tableHandle, RaptorTableHandle.class);
        RaptorTableHandle raptorTableHandle = (RaptorTableHandle) tableHandle;
        assertEquals(raptorTableHandle.getTableId(), 1);
        assertEquals(raptorTableHandle.getTransactionId(), OptionalLong.of(transactionId));

        // transaction is in progress
        assertTrue(transactionExists(transactionId));
        assertNull(transactionSuccessful(transactionId));

        // rollback delete
        metadata.rollback();
        assertTrue(transactionExists(transactionId));
        assertFalse(transactionSuccessful(transactionId));

        // start another delete
        transactionId++;
        tableHandle = metadata.beginDelete(SESSION, tableHandle);

        // transaction is in progress
        assertTrue(transactionExists(transactionId));
        assertNull(transactionSuccessful(transactionId));

        // commit delete
        metadata.finishDelete(SESSION, tableHandle, ImmutableList.of());
        assertTrue(transactionExists(transactionId));
        assertTrue(transactionSuccessful(transactionId));
    }

    @Test
    public void testTransactionAbort()
            throws Exception
    {
        // start table creation
        long transactionId = 1;
        ConnectorOutputTableHandle outputHandle = metadata.beginCreateTable(SESSION, getOrdersTable(), Optional.empty());

        // transaction is in progress
        assertTrue(transactionExists(transactionId));
        assertNull(transactionSuccessful(transactionId));

        // force transaction to abort
        shardManager.rollbackTransaction(transactionId);
        assertTrue(transactionExists(transactionId));
        assertFalse(transactionSuccessful(transactionId));

        // commit table creation
        try {
            metadata.finishCreateTable(SESSION, outputHandle, ImmutableList.of());
            fail("expected exception");
        }
        catch (PrestoException e) {
            assertEquals(e.getErrorCode(), TRANSACTION_CONFLICT.toErrorCode());
        }
    }

    private boolean transactionExists(long transactionId)
    {
        try (Handle handle = dbi.open()) {
            return handle
                    .createQuery("SELECT count(*) FROM transactions WHERE transaction_id = ?")
                    .bind(0, transactionId)
                    .map(BooleanMapper.FIRST)
                    .first();
        }
    }

    private Boolean transactionSuccessful(long transactionId)
    {
        try (Handle handle = dbi.open()) {
            return (Boolean) handle
                    .createQuery("SELECT successful FROM transactions WHERE transaction_id = ?")
                    .bind(0, transactionId)
                    .first()
                    .get("successful");
        }
    }

    private Long getTableDistributionId(long tableId)
    {
        try (Handle handle = dbi.open()) {
            return handle.createQuery("SELECT distribution_id FROM tables WHERE table_id = ?")
                    .bind(0, tableId)
                    .map(LongMapper.FIRST)
                    .first();
        }
    }

    private static ConnectorTableMetadata getOrdersTable()
    {
        return getOrdersTable(ImmutableMap.of());
    }

    private static ConnectorTableMetadata getOrdersTable(Map<String, Object> properties)
    {
        return buildTable(properties, tableMetadataBuilder(DEFAULT_TEST_ORDERS)
                .column("orderkey", BIGINT)
                .column("custkey", BIGINT)
                .column("totalprice", DOUBLE)
                .column("orderdate", DATE));
    }

    private static ConnectorTableMetadata getLineItemsTable(Map<String, Object> properties)
    {
        return buildTable(properties, tableMetadataBuilder(DEFAULT_TEST_LINEITEMS)
                .column("orderkey", BIGINT)
                .column("partkey", BIGINT)
                .column("quantity", DOUBLE)
                .column("price", DOUBLE));
    }

    private static ConnectorTableMetadata buildTable(Map<String, Object> properties, TableMetadataBuilder builder)
    {
        if (!properties.isEmpty()) {
            for (Map.Entry<String, Object> entry : properties.entrySet()) {
                builder.property(entry.getKey(), entry.getValue());
            }
        }
        return builder.build();
    }

    private static void assertTableEqual(ConnectorTableMetadata actual, ConnectorTableMetadata expected)
    {
        assertEquals(actual.getTable(), expected.getTable());

        List<ColumnMetadata> actualColumns = actual.getColumns().stream()
                .filter(columnMetadata -> !columnMetadata.isHidden())
                .collect(Collectors.toList());

        List<ColumnMetadata> expectedColumns = expected.getColumns();
        assertEquals(actualColumns.size(), expectedColumns.size());
        for (int i = 0; i < actualColumns.size(); i++) {
            ColumnMetadata actualColumn = actualColumns.get(i);
            ColumnMetadata expectedColumn = expectedColumns.get(i);
            assertEquals(actualColumn.getName(), expectedColumn.getName());
            assertEquals(actualColumn.getType(), expectedColumn.getType());
        }
        assertEquals(actual.getProperties(), expected.getProperties());
    }

    private static void assertTableColumnEqual(TableColumn actual, TableColumn expected)
    {
        assertEquals(actual.getTable(), expected.getTable());
        assertEquals(actual.getColumnId(), expected.getColumnId());
        assertEquals(actual.getColumnName(), expected.getColumnName());
        assertEquals(actual.getDataType(), expected.getDataType());
        assertEquals(actual.getBucketOrdinal(), expected.getBucketOrdinal());
        assertEquals(actual.getSortOrdinal(), expected.getSortOrdinal());
        assertEquals(actual.isTemporal(), expected.isTemporal());
    }

    private static void assertTableColumnsEqual(List<TableColumn> actual, List<TableColumn> expected)
    {
        assertEquals(actual.size(), expected.size());
        for (int i = 0; i < actual.size(); i++) {
            assertTableColumnEqual(actual.get(i), expected.get(i));
        }
    }
}<|MERGE_RESOLUTION|>--- conflicted
+++ resolved
@@ -46,11 +46,6 @@
 import com.google.common.collect.ImmutableMap;
 import com.google.common.collect.ImmutableSet;
 import com.google.common.io.ByteArrayDataOutput;
-<<<<<<< HEAD
-import io.airlift.json.JsonCodec;
-import io.airlift.slice.Slice;
-=======
->>>>>>> 50c7a009
 import org.skife.jdbi.v2.DBI;
 import org.skife.jdbi.v2.Handle;
 import org.skife.jdbi.v2.util.BooleanMapper;
@@ -664,7 +659,7 @@
         assertNull(transactionSuccessful(transactionId));
 
         // commit insert
-        metadata.finishInsert(SESSION, insertHandle, ImmutableList.<Slice>of());
+        metadata.finishInsert(SESSION, insertHandle, ImmutableList.of());
         assertTrue(transactionExists(transactionId));
         assertTrue(transactionSuccessful(transactionId));
     }
