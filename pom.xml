--- conflicted
+++ resolved
@@ -28,15 +28,9 @@
     </licenses>
 
     <scm>
-<<<<<<< HEAD
         <connection>scm:git:git://github.com/twitter-forks/presto.git</connection>
         <url>https://github.com/twitter-forks/presto</url>
-        <tag>0.176</tag>
-=======
-        <connection>scm:git:git://github.com/facebook/presto.git</connection>
-        <url>https://github.com/facebook/presto</url>
         <tag>0.179</tag>
->>>>>>> d250dbf5
     </scm>
 
     <properties>
