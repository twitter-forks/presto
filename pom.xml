<?xml version="1.0" encoding="UTF-8"?>
<project xmlns="http://maven.apache.org/POM/4.0.0" xmlns:xsi="http://www.w3.org/2001/XMLSchema-instance" xsi:schemaLocation="http://maven.apache.org/POM/4.0.0 http://maven.apache.org/xsd/maven-4.0.0.xsd">
    <modelVersion>4.0.0</modelVersion>

    <parent>
        <groupId>io.airlift</groupId>
        <artifactId>airbase</artifactId>
        <version>58</version>
    </parent>

    <groupId>com.facebook.presto</groupId>
    <artifactId>presto-root</artifactId>
    <version>0.154</version>
    <packaging>pom</packaging>

    <name>presto-root</name>
    <description>Presto</description>
    <url>https://github.com/facebook/presto</url>

    <inceptionYear>2012</inceptionYear>

    <licenses>
        <license>
            <name>Apache License 2.0</name>
            <url>http://www.apache.org/licenses/LICENSE-2.0</url>
            <distribution>repo</distribution>
        </license>
    </licenses>

    <scm>
<<<<<<< HEAD
        <connection>scm:git:git://github.com/twitter-forks/presto.git</connection>
        <url>https://github.com/twitter-forks/presto</url>
=======
        <connection>scm:git:git://github.com/facebook/presto.git</connection>
        <url>https://github.com/facebook/presto</url>
>>>>>>> 25dca519
        <tag>0.154</tag>
    </scm>

    <properties>
        <air.main.basedir>${project.basedir}</air.main.basedir>

        <air.check.skip-extended>true</air.check.skip-extended>
        <air.check.skip-license>false</air.check.skip-license>

        <air.check.fail-checkstyle>true</air.check.fail-checkstyle>
        <air.check.skip-checkstyle>false</air.check.skip-checkstyle>

        <air.java.version>1.8.0-60</air.java.version>
        <air.maven.version>3.3.9</air.maven.version>

        <dep.antlr.version>4.5.1</dep.antlr.version>
        <dep.airlift.version>0.138</dep.airlift.version>
        <dep.packaging.version>${dep.airlift.version}</dep.packaging.version>
        <dep.slice.version>0.27</dep.slice.version>
        <dep.aws-sdk.version>1.11.30</dep.aws-sdk.version>
        <dep.tempto.version>1.14</dep.tempto.version>

        <!--
        Versions newer than 6.9 appear to have an issue where the @BeforeClass method in
        children of AbstractTestHiveClient doesn't always get called.
        TODO: remove once we can upgrade to a version that fixes it
        -->
        <dep.testng.version>6.8.21</dep.testng.version>

        <cli.skip-execute>true</cli.skip-execute>
        <cli.main-class>None</cli.main-class>

        <!-- use a fractional hour timezone offset for tests -->
        <air.test.timezone>Asia/Katmandu</air.test.timezone>
        <air.test.parallel>methods</air.test.parallel>
        <air.test.thread-count>2</air.test.thread-count>
        <air.test.jvmsize>2g</air.test.jvmsize>

        <air.javadoc.lint>-missing</air.javadoc.lint>
    </properties>

    <modules>
        <module>presto-atop</module>
        <module>presto-spi</module>
        <module>presto-array</module>
        <module>presto-jmx</module>
        <module>presto-record-decoder</module>
        <module>presto-kafka</module>
        <module>presto-redis</module>
        <module>presto-accumulo</module>
        <module>presto-cassandra</module>
        <module>presto-blackhole</module>
        <module>presto-orc</module>
        <module>presto-rcfile</module>
        <module>presto-hive</module>
        <module>presto-hive-hadoop1</module>
        <module>presto-hive-hadoop2</module>
        <module>presto-hive-cdh4</module>
        <module>presto-hive-cdh5</module>
        <module>presto-teradata-functions</module>
        <module>presto-example-http</module>
        <module>presto-local-file</module>
        <module>presto-tpch</module>
        <module>presto-raptor</module>
        <module>presto-base-jdbc</module>
        <module>presto-mysql</module>
        <module>presto-postgresql</module>
        <module>presto-mongodb</module>
        <module>presto-bytecode</module>
        <module>presto-client</module>
        <module>presto-parser</module>
        <module>presto-main</module>
        <module>presto-ml</module>
        <module>presto-benchmark</module>
        <module>presto-tests</module>
        <module>presto-product-tests</module>
        <module>presto-jdbc</module>
        <module>presto-cli</module>
        <module>presto-benchmark-driver</module>
        <module>presto-server</module>
        <module>presto-server-rpm</module>
        <module>presto-docs</module>
        <module>presto-verifier</module>
        <module>presto-testing-server-launcher</module>
        <module>presto-plugin-toolkit</module>
        <module>presto-resource-group-managers</module>
    </modules>

    <dependencyManagement>
        <dependencies>
            <dependency>
                <groupId>com.facebook.presto</groupId>
                <artifactId>presto-spi</artifactId>
                <version>${project.version}</version>
            </dependency>

            <dependency>
                <groupId>com.facebook.presto</groupId>
                <artifactId>presto-resource-group-managers</artifactId>
                <version>${project.version}</version>
            </dependency>

            <dependency>
                <groupId>com.facebook.presto</groupId>
                <artifactId>presto-array</artifactId>
                <version>${project.version}</version>
            </dependency>

            <dependency>
                <groupId>com.facebook.presto</groupId>
                <artifactId>presto-plugin-toolkit</artifactId>
                <version>${project.version}</version>
            </dependency>

            <dependency>
                <groupId>com.facebook.presto</groupId>
                <artifactId>presto-record-decoder</artifactId>
                <version>${project.version}</version>
            </dependency>

            <dependency>
                <groupId>com.facebook.presto</groupId>
                <artifactId>presto-orc</artifactId>
                <version>${project.version}</version>
            </dependency>

            <dependency>
                <groupId>com.facebook.presto</groupId>
                <artifactId>presto-rcfile</artifactId>
                <version>${project.version}</version>
            </dependency>

            <dependency>
                <groupId>com.facebook.presto</groupId>
                <artifactId>presto-hive</artifactId>
                <version>${project.version}</version>
            </dependency>

            <dependency>
                <groupId>com.facebook.presto</groupId>
                <artifactId>presto-hive-cdh4</artifactId>
                <version>${project.version}</version>
                <type>zip</type>
            </dependency>

            <dependency>
                <groupId>com.facebook.presto</groupId>
                <artifactId>presto-example-http</artifactId>
                <version>${project.version}</version>
                <type>zip</type>
            </dependency>

            <dependency>
                <groupId>com.facebook.presto</groupId>
                <artifactId>presto-local-file</artifactId>
                <version>${project.version}</version>
            </dependency>

            <dependency>
                <groupId>com.facebook.presto</groupId>
                <artifactId>presto-hive</artifactId>
                <version>${project.version}</version>
                <type>test-jar</type>
            </dependency>

            <dependency>
                <groupId>com.teradata</groupId>
                <artifactId>re2j-td</artifactId>
                <version>1.4</version>
            </dependency>

            <dependency>
                <groupId>com.facebook.presto</groupId>
                <artifactId>presto-tpch</artifactId>
                <version>${project.version}</version>
            </dependency>

            <dependency>
                <groupId>com.facebook.presto</groupId>
                <artifactId>presto-blackhole</artifactId>
                <version>${project.version}</version>
            </dependency>

            <dependency>
                <groupId>com.facebook.presto</groupId>
                <artifactId>presto-base-jdbc</artifactId>
                <version>${project.version}</version>
            </dependency>

            <dependency>
                <groupId>com.facebook.presto</groupId>
                <artifactId>presto-mysql</artifactId>
                <version>${project.version}</version>
            </dependency>

            <dependency>
                <groupId>com.facebook.presto</groupId>
                <artifactId>presto-raptor</artifactId>
                <version>${project.version}</version>
            </dependency>

            <dependency>
                <groupId>com.facebook.presto</groupId>
                <artifactId>presto-cli</artifactId>
                <version>${project.version}</version>
            </dependency>

            <dependency>
                <groupId>com.facebook.presto</groupId>
                <artifactId>presto-bytecode</artifactId>
                <version>${project.version}</version>
            </dependency>

            <dependency>
                <groupId>com.facebook.presto</groupId>
                <artifactId>presto-client</artifactId>
                <version>${project.version}</version>
            </dependency>

            <dependency>
                <groupId>com.facebook.presto</groupId>
                <artifactId>presto-parser</artifactId>
                <version>${project.version}</version>
            </dependency>

            <dependency>
                <groupId>com.facebook.presto</groupId>
                <artifactId>presto-parser</artifactId>
                <version>${project.version}</version>
                <type>test-jar</type>
            </dependency>

            <dependency>
                <groupId>com.facebook.presto</groupId>
                <artifactId>presto-main</artifactId>
                <version>${project.version}</version>
            </dependency>

            <dependency>
                <groupId>com.facebook.presto</groupId>
                <artifactId>presto-main</artifactId>
                <version>${project.version}</version>
                <type>test-jar</type>
            </dependency>

            <dependency>
                <groupId>com.facebook.presto</groupId>
                <artifactId>presto-jdbc</artifactId>
                <version>${project.version}</version>
            </dependency>

            <dependency>
                <groupId>com.facebook.presto</groupId>
                <artifactId>presto-server</artifactId>
                <version>${project.version}</version>
            </dependency>

            <dependency>
                <groupId>com.facebook.presto</groupId>
                <artifactId>presto-server-rpm</artifactId>
                <version>${project.version}</version>
            </dependency>

            <dependency>
                <groupId>com.facebook.presto</groupId>
                <artifactId>presto-tests</artifactId>
                <version>${project.version}</version>
            </dependency>

            <dependency>
                <groupId>com.facebook.presto</groupId>
                <artifactId>presto-benchmark</artifactId>
                <version>${project.version}</version>
            </dependency>

            <dependency>
                <groupId>com.facebook.presto</groupId>
                <artifactId>presto-product-tests</artifactId>
                <version>${project.version}</version>
            </dependency>

            <dependency>
                <groupId>com.facebook.presto.hadoop</groupId>
                <artifactId>hadoop-apache1</artifactId>
                <version>0.3</version>
            </dependency>

            <dependency>
                <groupId>com.facebook.presto.hadoop</groupId>
                <artifactId>hadoop-apache2</artifactId>
                <version>0.8</version>
            </dependency>

            <dependency>
                <groupId>com.facebook.presto.hadoop</groupId>
                <artifactId>hadoop-cdh4</artifactId>
                <version>0.9</version>
            </dependency>

            <dependency>
                <groupId>com.facebook.presto.hive</groupId>
                <artifactId>hive-apache</artifactId>
                <version>0.17</version>
            </dependency>

            <dependency>
                <groupId>com.facebook.hive</groupId>
                <artifactId>hive-dwrf</artifactId>
                <version>0.8</version>
                <exclusions>
                    <exclusion>
                        <groupId>commons-logging</groupId>
                        <artifactId>commons-logging</artifactId>
                    </exclusion>
                    <exclusion>
                        <groupId>org.iq80.snappy</groupId>
                        <artifactId>snappy</artifactId>
                    </exclusion>
                    <exclusion>
                        <groupId>com.facebook.presto.hadoop</groupId>
                        <artifactId>hadoop-cdh4</artifactId>
                    </exclusion>
                    <exclusion>
                        <groupId>it.unimi.dsi</groupId>
                        <artifactId>fastutil</artifactId>
                    </exclusion>
                </exclusions>
            </dependency>
            <dependency>
                <groupId>com.facebook.hive</groupId>
                <artifactId>hive-dwrf-shims</artifactId>
                <version>0.8</version>
                <exclusions>
                    <exclusion>
                        <artifactId>commons-logging</artifactId>
                        <groupId>commons-logging</groupId>
                    </exclusion>
                </exclusions>
            </dependency>

            <dependency>
                <groupId>com.google.protobuf</groupId>
                <artifactId>protobuf-java</artifactId>
                <version>2.4.1</version>
            </dependency>

            <dependency>
                <groupId>io.airlift</groupId>
                <artifactId>aircompressor</artifactId>
                <version>0.3</version>
            </dependency>

            <dependency>
                <groupId>io.airlift</groupId>
                <artifactId>log</artifactId>
                <version>${dep.airlift.version}</version>
            </dependency>

            <dependency>
                <groupId>io.airlift</groupId>
                <artifactId>log-manager</artifactId>
                <version>${dep.airlift.version}</version>
            </dependency>

            <dependency>
                <groupId>io.airlift</groupId>
                <artifactId>json</artifactId>
                <version>${dep.airlift.version}</version>
            </dependency>

            <dependency>
                <groupId>io.airlift</groupId>
                <artifactId>units</artifactId>
                <version>1.0</version>
            </dependency>

            <dependency>
                <groupId>io.airlift</groupId>
                <artifactId>concurrent</artifactId>
                <version>${dep.airlift.version}</version>
            </dependency>

            <dependency>
                <groupId>io.airlift</groupId>
                <artifactId>configuration</artifactId>
                <version>${dep.airlift.version}</version>
            </dependency>

            <dependency>
                <groupId>io.airlift</groupId>
                <artifactId>discovery</artifactId>
                <version>${dep.airlift.version}</version>
            </dependency>

            <dependency>
                <groupId>io.airlift</groupId>
                <artifactId>testing</artifactId>
                <version>${dep.airlift.version}</version>
            </dependency>

            <dependency>
                <groupId>io.airlift</groupId>
                <artifactId>node</artifactId>
                <version>${dep.airlift.version}</version>
            </dependency>

            <dependency>
                <groupId>io.airlift</groupId>
                <artifactId>bootstrap</artifactId>
                <version>${dep.airlift.version}</version>
            </dependency>

            <dependency>
                <groupId>io.airlift</groupId>
                <artifactId>event</artifactId>
                <version>${dep.airlift.version}</version>
            </dependency>

            <dependency>
                <groupId>io.airlift</groupId>
                <artifactId>http-server</artifactId>
                <version>${dep.airlift.version}</version>
            </dependency>

            <dependency>
                <groupId>io.airlift</groupId>
                <artifactId>jaxrs</artifactId>
                <version>${dep.airlift.version}</version>
            </dependency>

            <dependency>
                <groupId>io.airlift</groupId>
                <artifactId>jmx</artifactId>
                <version>${dep.airlift.version}</version>
            </dependency>

            <dependency>
                <groupId>io.airlift</groupId>
                <artifactId>trace-token</artifactId>
                <version>${dep.airlift.version}</version>
            </dependency>

            <dependency>
                <groupId>io.airlift</groupId>
                <artifactId>dbpool</artifactId>
                <version>${dep.airlift.version}</version>
            </dependency>

            <dependency>
                <groupId>io.airlift</groupId>
                <artifactId>jmx-http</artifactId>
                <version>${dep.airlift.version}</version>
            </dependency>

            <dependency>
                <groupId>io.airlift</groupId>
                <artifactId>http-client</artifactId>
                <version>${dep.airlift.version}</version>
            </dependency>

            <dependency>
                <groupId>io.airlift</groupId>
                <artifactId>stats</artifactId>
                <version>${dep.airlift.version}</version>
            </dependency>

            <dependency>
                <groupId>io.airlift</groupId>
                <artifactId>joni</artifactId>
                <version>2.1.5.1</version>
            </dependency>

            <dependency>
                <groupId>io.airlift.tpch</groupId>
                <artifactId>tpch</artifactId>
                <version>0.8</version>
            </dependency>

            <dependency>
                <groupId>org.ow2.asm</groupId>
                <artifactId>asm-all</artifactId>
                <version>5.0.4</version>
            </dependency>

            <dependency>
                <groupId>com.h2database</groupId>
                <artifactId>h2</artifactId>
                <version>1.4.189</version>
            </dependency>

            <dependency>
                <groupId>org.sonatype.aether</groupId>
                <artifactId>aether-api</artifactId>
                <version>1.13.1</version>
            </dependency>

            <dependency>
                <groupId>io.airlift.resolver</groupId>
                <artifactId>resolver</artifactId>
                <version>1.3</version>
            </dependency>

            <dependency>
                <groupId>io.airlift</groupId>
                <artifactId>airline</artifactId>
                <version>0.7</version>
            </dependency>

            <dependency>
                <groupId>org.iq80.snappy</groupId>
                <artifactId>snappy</artifactId>
                <version>0.3</version>
            </dependency>

            <dependency>
                <groupId>org.openjdk.jol</groupId>
                <artifactId>jol-core</artifactId>
                <version>0.2</version>
            </dependency>

            <dependency>
                <groupId>org.jetbrains</groupId>
                <artifactId>annotations</artifactId>
                <version>13.0</version>
            </dependency>

            <dependency>
                <groupId>it.unimi.dsi</groupId>
                <artifactId>fastutil</artifactId>
                <version>6.5.9</version>
            </dependency>

            <dependency>
                <groupId>com.facebook.thirdparty</groupId>
                <artifactId>libsvm</artifactId>
                <version>3.18.1</version>
            </dependency>

            <dependency>
                <groupId>mysql</groupId>
                <artifactId>mysql-connector-java</artifactId>
                <version>5.1.35</version>
            </dependency>

            <dependency>
                <groupId>org.postgresql</groupId>
                <artifactId>postgresql</artifactId>
                <version>9.3-1102-jdbc41</version>
            </dependency>

            <dependency>
                <groupId>org.antlr</groupId>
                <artifactId>antlr4-runtime</artifactId>
                <version>${dep.antlr.version}</version>
            </dependency>

            <dependency>
                <groupId>jline</groupId>
                <artifactId>jline</artifactId>
                <version>2.13</version>
                <exclusions>
                    <exclusion>
                        <groupId>org.fusesource.jansi</groupId>
                        <artifactId>jansi</artifactId>
                    </exclusion>
                </exclusions>
            </dependency>

            <dependency>
                <groupId>org.jdbi</groupId>
                <artifactId>jdbi</artifactId>
                <version>2.63.1</version>
            </dependency>

            <dependency>
                <groupId>org.apache.thrift</groupId>
                <artifactId>libthrift</artifactId>
                <version>0.9.1</version>
                <exclusions>
                    <exclusion>
                        <groupId>org.apache.commons</groupId>
                        <artifactId>commons-lang3</artifactId>
                    </exclusion>
                    <exclusion>
                        <groupId>org.apache.httpcomponents</groupId>
                        <artifactId>httpcore</artifactId>
                    </exclusion>
                    <exclusion>
                        <groupId>org.apache.httpcomponents</groupId>
                        <artifactId>httpclient</artifactId>
                    </exclusion>
                </exclusions>
            </dependency>

            <dependency>
                <groupId>net.sf.opencsv</groupId>
                <artifactId>opencsv</artifactId>
                <version>2.3</version>
            </dependency>

            <dependency>
                <groupId>org.apache.commons</groupId>
                <artifactId>commons-math3</artifactId>
                <version>3.2</version>
            </dependency>

            <dependency>
                <groupId>commons-codec</groupId>
                <artifactId>commons-codec</artifactId>
                <version>1.9</version>
            </dependency>

            <dependency>
                <groupId>io.netty</groupId>
                <artifactId>netty</artifactId>
                <version>3.7.0.Final</version>
            </dependency>

            <dependency>
                <groupId>io.airlift.discovery</groupId>
                <artifactId>discovery-server</artifactId>
                <version>1.27</version>
            </dependency>

            <dependency>
                <groupId>com.amazonaws</groupId>
                <artifactId>aws-java-sdk-core</artifactId>
                <version>${dep.aws-sdk.version}</version>
                <exclusions>
                    <exclusion>
                        <groupId>commons-logging</groupId>
                        <artifactId>commons-logging</artifactId>
                    </exclusion>
                </exclusions>
            </dependency>

            <dependency>
                <groupId>com.amazonaws</groupId>
                <artifactId>aws-java-sdk-s3</artifactId>
                <version>${dep.aws-sdk.version}</version>
                <exclusions>
                    <exclusion>
                        <groupId>commons-logging</groupId>
                        <artifactId>commons-logging</artifactId>
                    </exclusion>
                </exclusions>
            </dependency>

            <dependency>
                <groupId>io.airlift</groupId>
                <artifactId>testing-mysql-server</artifactId>
                <version>0.1</version>
            </dependency>

            <dependency>
                <groupId>io.airlift</groupId>
                <artifactId>testing-postgresql-server</artifactId>
                <version>0.3</version>
            </dependency>

            <dependency>
                <groupId>org.apache.kafka</groupId>
                <artifactId>kafka_2.10</artifactId>
                <version>0.8.2.2</version>
                <exclusions>
                    <exclusion>
                        <groupId>log4j</groupId>
                        <artifactId>log4j</artifactId>
                    </exclusion>
                    <exclusion>
                        <groupId>org.slf4j</groupId>
                        <artifactId>slf4j-log4j12</artifactId>
                    </exclusion>
                </exclusions>
            </dependency>

            <dependency>
                <groupId>org.xerial.snappy</groupId>
                <artifactId>snappy-java</artifactId>
                <version>1.1.1.7</version>
            </dependency>

            <dependency>
                <groupId>org.apache.zookeeper</groupId>
                <artifactId>zookeeper</artifactId>
                <version>3.4.6</version>
                <exclusions>
                    <exclusion>
                        <artifactId>junit</artifactId>
                        <groupId>junit</groupId>
                    </exclusion>
                    <exclusion>
                        <artifactId>log4j</artifactId>
                        <groupId>log4j</groupId>
                    </exclusion>
                    <exclusion>
                        <groupId>org.slf4j</groupId>
<<<<<<< HEAD
                        <artifactId>slf4j-jdk14</artifactId>
                    </exclusion>
                    <exclusion>
                        <groupId>org.slf4j</groupId>
=======
>>>>>>> 25dca519
                        <artifactId>slf4j-log4j12</artifactId>
                    </exclusion>
                </exclusions>
            </dependency>

            <dependency>
                <groupId>com.101tec</groupId>
                <artifactId>zkclient</artifactId>
                <version>0.8</version>
                <exclusions>
                    <exclusion>
                        <artifactId>log4j</artifactId>
                        <groupId>log4j</groupId>
                    </exclusion>
                    <exclusion>
                        <groupId>org.slf4j</groupId>
                        <artifactId>slf4j-log4j12</artifactId>
                    </exclusion>
                </exclusions>
            </dependency>

            <dependency>
                <groupId>org.jgrapht</groupId>
                <artifactId>jgrapht-core</artifactId>
                <version>0.9.0</version>
            </dependency>

            <dependency>
                <groupId>redis.clients</groupId>
                <artifactId>jedis</artifactId>
                <version>2.6.2</version>
            </dependency>

            <dependency>
                <groupId>com.orange.redis-embedded</groupId>
                <artifactId>embedded-redis</artifactId>
                <version>0.6</version>
            </dependency>

            <dependency>
                <groupId>org.assertj</groupId>
                <artifactId>assertj-core</artifactId>
                <version>3.0.0</version>
            </dependency>

            <dependency>
                <groupId>com.teradata.tempto</groupId>
                <artifactId>tempto-core</artifactId>
                <version>${dep.tempto.version}</version>
            </dependency>

            <dependency>
                <groupId>com.teradata.tempto</groupId>
                <artifactId>tempto-runner</artifactId>
                <version>${dep.tempto.version}</version>
            </dependency>

            <dependency>
                <groupId>com.facebook.presto.hive</groupId>
                <artifactId>hive-apache-jdbc</artifactId>
                <version>0.13.1-3</version>
            </dependency>

<<<<<<< HEAD
            <!-- twitter deps -->
            <dependency>
                <groupId>com.twitter</groupId>
                <artifactId>presto-thrift-java</artifactId>
                <version>0.0.1</version>
                <exclusions>
                    <exclusion>
                        <groupId>com.twitter</groupId>
                        <artifactId>util-core_2.11</artifactId>
                    </exclusion>
                    <exclusion>
                        <groupId>com.twitter</groupId>
                        <artifactId>util-core-java</artifactId>
                    </exclusion>
                    <exclusion>
                        <groupId>com.twitter</groupId>
                        <artifactId>util-function_2.10</artifactId>
                    </exclusion>
                    <exclusion>
                        <groupId>com.twitter</groupId>
                        <artifactId>util-function-java</artifactId>
                    </exclusion>
                    <exclusion>
                        <groupId>commons-logging</groupId>
                        <artifactId>commons-logging</artifactId>
                    </exclusion>
                    <exclusion>
                        <groupId>org.scala-lang.modules</groupId>
                        <artifactId>scala-parser-combinators_2.11</artifactId>
                    </exclusion>
                    <exclusion>
                        <groupId>com.twitter</groupId>
                        <artifactId>scrooge-core</artifactId>
                    </exclusion>
                    <exclusion>
                        <groupId>org.scala-lang</groupId>
                        <artifactId>scala-library</artifactId>
                    </exclusion>
                    <exclusion>
                        <groupId>org.scala-lang</groupId>
                        <artifactId>scala-reflect</artifactId>
                    </exclusion>

                </exclusions>
            </dependency>
            <dependency>
                <groupId>com.twitter</groupId>
                <artifactId>util-logging_2.10</artifactId>
                <version>6.34.0</version>
                <exclusions>
                    <exclusion>
                        <groupId>commons-logging</groupId>
                        <artifactId>commons-logging</artifactId>
                    </exclusion>
                </exclusions>
            </dependency>
            <dependency>
                <groupId>org.scala-lang</groupId>
                <artifactId>scala-library</artifactId>
                <version>2.10.6</version>
                <exclusions>
=======
            <dependency>
                <groupId>dnsjava</groupId>
                <artifactId>dnsjava</artifactId>
                <version>2.1.7</version>
            </dependency>

            <dependency>
                <groupId>org.anarres.lzo</groupId>
                <artifactId>lzo-hadoop</artifactId>
                <version>1.0.5</version>
                <exclusions>
                    <exclusion>
                        <groupId>org.apache.hadoop</groupId>
                        <artifactId>hadoop-core</artifactId>
                    </exclusion>
                    <exclusion>
                        <groupId>com.google.code.findbugs</groupId>
                        <artifactId>jsr305</artifactId>
                    </exclusion>
>>>>>>> 25dca519
                    <exclusion>
                        <groupId>commons-logging</groupId>
                        <artifactId>commons-logging</artifactId>
                    </exclusion>
                </exclusions>
            </dependency>
<<<<<<< HEAD
=======

>>>>>>> 25dca519
        </dependencies>
    </dependencyManagement>

    <build>
        <pluginManagement>
            <plugins>
                <plugin>
                    <groupId>org.antlr</groupId>
                    <artifactId>antlr4-maven-plugin</artifactId>
                    <version>${dep.antlr.version}</version>
                    <executions>
                        <execution>
                            <goals>
                                <goal>antlr4</goal>
                            </goals>
                        </execution>
                    </executions>
                    <configuration>
                        <visitor>true</visitor>
                    </configuration>
                </plugin>

                <plugin>
                    <groupId>org.apache.maven.plugins</groupId>
                    <artifactId>maven-shade-plugin</artifactId>
                    <version>2.4.3</version>
                </plugin>

                <plugin>
                    <groupId>org.skife.maven</groupId>
                    <artifactId>really-executable-jar-maven-plugin</artifactId>
                    <version>1.0.5</version>
                </plugin>

                <plugin>
                    <groupId>org.codehaus.mojo</groupId>
                    <artifactId>exec-maven-plugin</artifactId>
                    <version>1.2.1</version>
                </plugin>

                <plugin>
                    <groupId>kr.motd.maven</groupId>
                    <artifactId>sphinx-maven-plugin</artifactId>
                    <version>1.3.1.Final</version>
                </plugin>

                <!--This plugin's configuration is used to store Eclipse m2e settings only. It has no influence on the Maven build itself.-->
                <plugin>
                    <!--suppress MavenModelInspection -->
                    <groupId>org.eclipse.m2e</groupId>
                    <!--suppress MavenModelInspection -->
                    <artifactId>lifecycle-mapping</artifactId>
                    <!--suppress MavenModelInspection -->
                    <version>1.0.0</version>
                    <configuration>
                        <lifecycleMappingMetadata>
                            <pluginExecutions>
                                <pluginExecution>
                                    <pluginExecutionFilter>
                                        <groupId>org.apache.maven.plugins</groupId>
                                        <artifactId>maven-dependency-plugin</artifactId>
                                        <versionRange>[2.5.1,)</versionRange>
                                        <goals>
                                            <goal>copy</goal>
                                            <goal>analyze-dep-mgt</goal>
                                            <goal>analyze-duplicate</goal>
                                            <goal>analyze-only</goal>
                                        </goals>
                                    </pluginExecutionFilter>
                                    <action>
                                        <ignore />
                                    </action>
                                </pluginExecution>
                                <pluginExecution>
                                    <pluginExecutionFilter>
                                        <groupId>org.jacoco</groupId>
                                        <artifactId>jacoco-maven-plugin</artifactId>
                                        <versionRange>[0.6.2.201302030002,)</versionRange>
                                        <goals>
                                            <goal>prepare-agent</goal>
                                        </goals>
                                    </pluginExecutionFilter>
                                    <action>
                                        <ignore />
                                    </action>
                                </pluginExecution>
                                <pluginExecution>
                                    <pluginExecutionFilter>
                                        <groupId>com.mycila</groupId>
                                        <artifactId>license-maven-plugin</artifactId>
                                        <versionRange>[2.3,)</versionRange>
                                        <goals>
                                            <goal>check</goal>
                                        </goals>
                                    </pluginExecutionFilter>
                                    <action>
                                        <ignore />
                                    </action>
                                </pluginExecution>
                                <pluginExecution>
                                    <pluginExecutionFilter>
                                        <groupId>com.ning.maven.plugins</groupId>
                                        <artifactId>maven-duplicate-finder-plugin</artifactId>
                                        <versionRange>[1.0.4,)</versionRange>
                                        <goals>
                                            <goal>check</goal>
                                        </goals>
                                    </pluginExecutionFilter>
                                    <action>
                                        <ignore />
                                    </action>
                                </pluginExecution>
                                <pluginExecution>
                                    <pluginExecutionFilter>
                                        <groupId>org.apache.maven.plugins</groupId>
                                        <artifactId>maven-checkstyle-plugin</artifactId>
                                        <versionRange>[0,)</versionRange>
                                        <goals>
                                            <goal>check</goal>
                                        </goals>
                                    </pluginExecutionFilter>
                                    <action>
                                        <ignore />
                                    </action>
                                </pluginExecution>
                                <pluginExecution>
                                    <pluginExecutionFilter>
                                        <groupId>io.takari.maven.plugins</groupId>
                                        <artifactId>presto-maven-plugin</artifactId>
                                        <versionRange>[0,)</versionRange>
                                        <goals>
                                            <goal>generate-service-descriptor</goal>
                                        </goals>
                                    </pluginExecutionFilter>
                                    <action>
                                        <ignore />
                                    </action>
                                </pluginExecution>
                                <pluginExecution>
                                    <pluginExecutionFilter>
                                        <groupId>io.takari.maven.plugins</groupId>
                                        <artifactId>takari-lifecycle-plugin</artifactId>
                                        <versionRange>[0,)</versionRange>
                                        <goals>
                                            <goal>compile</goal>
                                            <goal>process-resources</goal>
                                            <goal>process-test-resources</goal>
                                            <goal>testCompile</goal>
                                        </goals>
                                    </pluginExecutionFilter>
                                    <action>
                                        <ignore />
                                    </action>
                                </pluginExecution>
                                <pluginExecution>
                                    <pluginExecutionFilter>
                                        <groupId>org.gaul</groupId>
                                        <artifactId>modernizer-maven-plugin</artifactId>
                                        <versionRange>[0,)</versionRange>
                                        <goals>
                                            <goal>modernizer</goal>
                                        </goals>
                                    </pluginExecutionFilter>
                                    <action>
                                        <ignore />
                                    </action>
                                </pluginExecution>
                            </pluginExecutions>
                        </lifecycleMappingMetadata>
                    </configuration>
                </plugin>
            </plugins>
        </pluginManagement>

        <plugins>
            <plugin>
                <groupId>org.gaul</groupId>
                <artifactId>modernizer-maven-plugin</artifactId>
                <version>1.2.2</version>
                <configuration>
                    <javaVersion>1.8</javaVersion>
                    <failOnViolations>true</failOnViolations>
                </configuration>
                <executions>
                    <execution>
                        <id>modernizer</id>
                        <goals>
                            <goal>modernizer</goal>
                        </goals>
                    </execution>
                </executions>
            </plugin>

            <plugin>
                <groupId>org.apache.maven.plugins</groupId>
                <artifactId>maven-checkstyle-plugin</artifactId>
                <version>2.17</version>
                <executions>
                    <execution>
                        <phase>validate</phase>
                        <goals>
                            <goal>check</goal>
                        </goals>
                        <configuration>
                            <skip>${air.check.skip-checkstyle}</skip>
                            <failOnViolation>${air.check.fail-checkstyle}</failOnViolation>
                            <consoleOutput>true</consoleOutput>
                            <includeTestSourceDirectory>true</includeTestSourceDirectory>
                            <configLocation>${air.main.basedir}/src/checkstyle/checks.xml</configLocation>
                            <sourceDirectories>
                                <directory>${project.build.sourceDirectory}</directory>
                            </sourceDirectories>
                            <testSourceDirectories>
                                <directory>${project.build.testSourceDirectory}</directory>
                            </testSourceDirectories>
                        </configuration>
                    </execution>
                </executions>
                <dependencies>
                    <dependency>
                        <groupId>com.puppycrawl.tools</groupId>
                        <artifactId>checkstyle</artifactId>
                        <version>6.15</version>
                    </dependency>
                </dependencies>
            </plugin>

            <plugin>
                <groupId>io.takari.maven.plugins</groupId>
                <artifactId>presto-maven-plugin</artifactId>
                <version>0.1.12</version>
                <extensions>true</extensions>
            </plugin>

            <plugin>
                <groupId>io.takari.maven.plugins</groupId>
                <artifactId>provisio-maven-plugin</artifactId>
                <version>0.1.40</version>
                <extensions>true</extensions>
            </plugin>

            <plugin>
                <groupId>org.apache.maven.plugins</groupId>
                <artifactId>maven-compiler-plugin</artifactId>
                <configuration combine.children="append">
                    <fork>false</fork>
                </configuration>
            </plugin>
        </plugins>
    </build>

    <profiles>
        <!-- run cli for development: mvn -am -pl presto-cli -P cli compile exec:java -->
        <profile>
            <id>cli</id>
            <build>
                <plugins>
                    <plugin>
                        <groupId>org.codehaus.mojo</groupId>
                        <artifactId>exec-maven-plugin</artifactId>
                        <configuration>
                            <skip>${cli.skip-execute}</skip>
                            <executable>${java.home}/bin/java</executable>
                            <mainClass>${cli.main-class}</mainClass>
                            <arguments>
                                <argument>--debug</argument>
                            </arguments>
                        </configuration>
                    </plugin>
                </plugins>
            </build>
        </profile>
        <profile>
            <id>eclipse-compiler</id>
            <build>
                <plugins>
                    <plugin>
                        <groupId>org.apache.maven.plugins</groupId>
                        <artifactId>maven-compiler-plugin</artifactId>
                        <configuration>
                            <compilerId>eclipse</compilerId>
                        </configuration>
                        <dependencies>
                            <dependency>
                                <groupId>org.codehaus.plexus</groupId>
                                <artifactId>plexus-compiler-eclipse</artifactId>
                                <version>2.6</version>
                            </dependency>
                        </dependencies>
                    </plugin>
                </plugins>
            </build>
        </profile>
    </profiles>
</project><|MERGE_RESOLUTION|>--- conflicted
+++ resolved
@@ -28,13 +28,8 @@
     </licenses>
 
     <scm>
-<<<<<<< HEAD
         <connection>scm:git:git://github.com/twitter-forks/presto.git</connection>
         <url>https://github.com/twitter-forks/presto</url>
-=======
-        <connection>scm:git:git://github.com/facebook/presto.git</connection>
-        <url>https://github.com/facebook/presto</url>
->>>>>>> 25dca519
         <tag>0.154</tag>
     </scm>
 
@@ -732,13 +727,10 @@
                     </exclusion>
                     <exclusion>
                         <groupId>org.slf4j</groupId>
-<<<<<<< HEAD
                         <artifactId>slf4j-jdk14</artifactId>
                     </exclusion>
                     <exclusion>
                         <groupId>org.slf4j</groupId>
-=======
->>>>>>> 25dca519
                         <artifactId>slf4j-log4j12</artifactId>
                     </exclusion>
                 </exclusions>
@@ -802,7 +794,28 @@
                 <version>0.13.1-3</version>
             </dependency>
 
-<<<<<<< HEAD
+            <dependency>
+                <groupId>dnsjava</groupId>
+                <artifactId>dnsjava</artifactId>
+                <version>2.1.7</version>
+            </dependency>
+
+            <dependency>
+                <groupId>org.anarres.lzo</groupId>
+                <artifactId>lzo-hadoop</artifactId>
+                <version>1.0.5</version>
+                <exclusions>
+                    <exclusion>
+                        <groupId>org.apache.hadoop</groupId>
+                        <artifactId>hadoop-core</artifactId>
+                    </exclusion>
+                    <exclusion>
+                        <groupId>com.google.code.findbugs</groupId>
+                        <artifactId>jsr305</artifactId>
+                    </exclusion>
+                </exclusions>
+            </dependency>
+
             <!-- twitter deps -->
             <dependency>
                 <groupId>com.twitter</groupId>
@@ -864,37 +877,12 @@
                 <artifactId>scala-library</artifactId>
                 <version>2.10.6</version>
                 <exclusions>
-=======
-            <dependency>
-                <groupId>dnsjava</groupId>
-                <artifactId>dnsjava</artifactId>
-                <version>2.1.7</version>
-            </dependency>
-
-            <dependency>
-                <groupId>org.anarres.lzo</groupId>
-                <artifactId>lzo-hadoop</artifactId>
-                <version>1.0.5</version>
-                <exclusions>
-                    <exclusion>
-                        <groupId>org.apache.hadoop</groupId>
-                        <artifactId>hadoop-core</artifactId>
-                    </exclusion>
-                    <exclusion>
-                        <groupId>com.google.code.findbugs</groupId>
-                        <artifactId>jsr305</artifactId>
-                    </exclusion>
->>>>>>> 25dca519
                     <exclusion>
                         <groupId>commons-logging</groupId>
                         <artifactId>commons-logging</artifactId>
                     </exclusion>
                 </exclusions>
             </dependency>
-<<<<<<< HEAD
-=======
-
->>>>>>> 25dca519
         </dependencies>
     </dependencyManagement>
 
