<?xml version="1.0" encoding="UTF-8"?>
<project xmlns="http://maven.apache.org/POM/4.0.0" xmlns:xsi="http://www.w3.org/2001/XMLSchema-instance" xsi:schemaLocation="http://maven.apache.org/POM/4.0.0 http://maven.apache.org/xsd/maven-4.0.0.xsd">
    <modelVersion>4.0.0</modelVersion>

    <parent>
        <groupId>io.airlift</groupId>
        <artifactId>airbase</artifactId>
        <version>46</version>
    </parent>

    <groupId>com.facebook.presto</groupId>
    <artifactId>presto-root</artifactId>
    <version>0.126</version>
    <packaging>pom</packaging>

    <name>presto-root</name>
    <description>Presto</description>
    <url>https://github.com/facebook/presto</url>

    <inceptionYear>2012</inceptionYear>

    <licenses>
        <license>
            <name>Apache License 2.0</name>
            <url>http://www.apache.org/licenses/LICENSE-2.0</url>
            <distribution>repo</distribution>
        </license>
    </licenses>

    <scm>
<<<<<<< HEAD
        <connection>scm:git:git://github.com/twitter-forks/presto.git</connection>
        <url>https://github.com/twitter-forks/presto</url>
        <tag>0.119-tw-0.1</tag>
=======
        <connection>scm:git:git://github.com/facebook/presto.git</connection>
        <url>https://github.com/facebook/presto</url>
        <tag>0.126</tag>
>>>>>>> 2eb8a983
    </scm>

    <properties>
        <air.main.basedir>${project.basedir}</air.main.basedir>

        <air.check.skip-extended>true</air.check.skip-extended>
        <air.check.skip-license>false</air.check.skip-license>

        <air.check.fail-checkstyle>true</air.check.fail-checkstyle>
        <air.check.skip-checkstyle>false</air.check.skip-checkstyle>

        <air.java.version>1.8.0-40</air.java.version>

        <dep.antlr.version>4.5.1</dep.antlr.version>
        <dep.airlift.version>0.119</dep.airlift.version>
        <dep.packaging.version>${dep.airlift.version}</dep.packaging.version>
        <dep.slice.version>0.15</dep.slice.version>

        <cli.skip-execute>true</cli.skip-execute>
        <cli.main-class>None</cli.main-class>

        <!-- use a fractional hour timezone offset for tests -->
        <air.test.timezone>Asia/Katmandu</air.test.timezone>
        <air.test.parallel>methods</air.test.parallel>
        <air.test.thread-count>2</air.test.thread-count>
        <air.test.jvmsize>2g</air.test.jvmsize>

        <air.javadoc.lint>-missing</air.javadoc.lint>
    </properties>

    <modules>
        <module>presto-spi</module>
        <module>presto-jmx</module>
        <module>presto-record-decoder</module>
        <module>presto-kafka</module>
        <module>presto-redis</module>
        <module>presto-cassandra</module>
        <module>presto-blackhole</module>
        <module>presto-orc</module>
        <module>presto-hive</module>
        <module>presto-hive-hadoop1</module>
        <module>presto-hive-hadoop2</module>
        <module>presto-hive-cdh4</module>
        <module>presto-hive-cdh5</module>
        <module>presto-teradata-functions</module>
        <module>presto-example-http</module>
        <module>presto-tpch</module>
        <module>presto-raptor</module>
        <module>presto-base-jdbc</module>
        <module>presto-mysql</module>
        <module>presto-postgresql</module>
        <module>presto-client</module>
        <module>presto-parser</module>
        <module>presto-main</module>
        <module>presto-ml</module>
        <module>presto-benchmark</module>
        <module>presto-tests</module>
        <module>presto-product-tests</module>
        <module>presto-jdbc</module>
        <module>presto-cli</module>
        <module>presto-benchmark-driver</module>
        <module>presto-server</module>
        <module>presto-server-rpm</module>
        <module>presto-docs</module>
        <module>presto-verifier</module>
        <module>presto-testing-server-launcher</module>
    </modules>

    <dependencyManagement>
        <dependencies>
            <dependency>
                <groupId>com.facebook.presto</groupId>
                <artifactId>presto-spi</artifactId>
                <version>${project.version}</version>
            </dependency>

            <dependency>
                <groupId>com.facebook.presto</groupId>
                <artifactId>presto-record-decoder</artifactId>
                <version>${project.version}</version>
            </dependency>

            <dependency>
                <groupId>com.facebook.presto</groupId>
                <artifactId>presto-orc</artifactId>
                <version>${project.version}</version>
            </dependency>

            <dependency>
                <groupId>com.facebook.presto</groupId>
                <artifactId>presto-hive</artifactId>
                <version>${project.version}</version>
            </dependency>

            <dependency>
                <groupId>com.facebook.presto</groupId>
                <artifactId>presto-hive-cdh4</artifactId>
                <version>${project.version}</version>
                <type>zip</type>
            </dependency>

            <dependency>
                <groupId>com.facebook.presto</groupId>
                <artifactId>presto-example-http</artifactId>
                <version>${project.version}</version>
                <type>zip</type>
            </dependency>

            <dependency>
                <groupId>com.facebook.presto</groupId>
                <artifactId>presto-hive</artifactId>
                <version>${project.version}</version>
                <type>test-jar</type>
            </dependency>

            <dependency>
                <groupId>com.facebook.presto</groupId>
                <artifactId>presto-tpch</artifactId>
                <version>${project.version}</version>
            </dependency>

            <dependency>
                <groupId>com.facebook.presto</groupId>
                <artifactId>presto-base-jdbc</artifactId>
                <version>${project.version}</version>
            </dependency>

            <dependency>
                <groupId>com.facebook.presto</groupId>
                <artifactId>presto-mysql</artifactId>
                <version>${project.version}</version>
            </dependency>

            <dependency>
                <groupId>com.facebook.presto</groupId>
                <artifactId>presto-raptor</artifactId>
                <version>${project.version}</version>
            </dependency>

            <dependency>
                <groupId>com.facebook.presto</groupId>
                <artifactId>presto-cli</artifactId>
                <version>${project.version}</version>
            </dependency>

            <dependency>
                <groupId>com.facebook.presto</groupId>
                <artifactId>presto-client</artifactId>
                <version>${project.version}</version>
            </dependency>

            <dependency>
                <groupId>com.facebook.presto</groupId>
                <artifactId>presto-parser</artifactId>
                <version>${project.version}</version>
            </dependency>

            <dependency>
                <groupId>com.facebook.presto</groupId>
                <artifactId>presto-parser</artifactId>
                <version>${project.version}</version>
                <type>test-jar</type>
            </dependency>

            <dependency>
                <groupId>com.facebook.presto</groupId>
                <artifactId>presto-main</artifactId>
                <version>${project.version}</version>
            </dependency>

            <dependency>
                <groupId>com.facebook.presto</groupId>
                <artifactId>presto-main</artifactId>
                <version>${project.version}</version>
                <type>test-jar</type>
            </dependency>

            <dependency>
                <groupId>com.facebook.presto</groupId>
                <artifactId>presto-jdbc</artifactId>
                <version>${project.version}</version>
            </dependency>

            <dependency>
                <groupId>com.facebook.presto</groupId>
                <artifactId>presto-server</artifactId>
                <version>${project.version}</version>
            </dependency>

            <dependency>
                <groupId>com.facebook.presto</groupId>
                <artifactId>presto-server-rpm</artifactId>
                <version>${project.version}</version>
            </dependency>

            <dependency>
                <groupId>com.facebook.presto</groupId>
                <artifactId>presto-tests</artifactId>
                <version>${project.version}</version>
            </dependency>

            <dependency>
                <groupId>com.facebook.presto</groupId>
                <artifactId>presto-benchmark</artifactId>
                <version>${project.version}</version>
            </dependency>

            <dependency>
                <groupId>com.facebook.presto</groupId>
                <artifactId>presto-product-tests</artifactId>
                <version>${project.version}</version>
            </dependency>

            <dependency>
                <groupId>com.facebook.presto.hadoop</groupId>
                <artifactId>hadoop-apache1</artifactId>
                <version>0.2</version>
            </dependency>

            <dependency>
                <groupId>com.facebook.presto.hadoop</groupId>
                <artifactId>hadoop-apache2</artifactId>
                <version>0.1</version>
            </dependency>

            <dependency>
                <groupId>com.facebook.presto.hadoop</groupId>
                <artifactId>hadoop-cdh4</artifactId>
                <version>0.8</version>
            </dependency>

            <dependency>
                <groupId>com.facebook.presto.hive</groupId>
                <artifactId>hive-apache</artifactId>
                <version>0.15</version>
            </dependency>

            <dependency>
                <groupId>com.facebook.hive</groupId>
                <artifactId>hive-dwrf</artifactId>
                <version>0.8</version>
                <exclusions>
                    <exclusion>
                        <groupId>commons-logging</groupId>
                        <artifactId>commons-logging</artifactId>
                    </exclusion>
                    <exclusion>
                        <groupId>org.iq80.snappy</groupId>
                        <artifactId>snappy</artifactId>
                    </exclusion>
                    <exclusion>
                        <groupId>com.facebook.presto.hadoop</groupId>
                        <artifactId>hadoop-cdh4</artifactId>
                    </exclusion>
                    <exclusion>
                        <groupId>it.unimi.dsi</groupId>
                        <artifactId>fastutil</artifactId>
                    </exclusion>
                </exclusions>
            </dependency>
            <dependency>
                <groupId>com.facebook.hive</groupId>
                <artifactId>hive-dwrf-shims</artifactId>
                <version>0.8</version>
                <exclusions>
                    <exclusion>
                        <artifactId>commons-logging</artifactId>
                        <groupId>commons-logging</groupId>
                    </exclusion>
                </exclusions>
            </dependency>

            <dependency>
                <groupId>com.google.protobuf</groupId>
                <artifactId>protobuf-java</artifactId>
                <version>2.4.1</version>
            </dependency>

            <dependency>
                <groupId>io.airlift</groupId>
                <artifactId>log</artifactId>
                <version>${dep.airlift.version}</version>
            </dependency>

            <dependency>
                <groupId>io.airlift</groupId>
                <artifactId>log-manager</artifactId>
                <version>${dep.airlift.version}</version>
            </dependency>

            <dependency>
                <groupId>io.airlift</groupId>
                <artifactId>json</artifactId>
                <version>${dep.airlift.version}</version>
            </dependency>

            <dependency>
                <groupId>io.airlift</groupId>
                <artifactId>units</artifactId>
                <version>${dep.airlift.version}</version>
            </dependency>

            <dependency>
                <groupId>io.airlift</groupId>
                <artifactId>concurrent</artifactId>
                <version>${dep.airlift.version}</version>
            </dependency>

            <dependency>
                <groupId>io.airlift</groupId>
                <artifactId>configuration</artifactId>
                <version>${dep.airlift.version}</version>
            </dependency>

            <dependency>
                <groupId>io.airlift</groupId>
                <artifactId>discovery</artifactId>
                <version>${dep.airlift.version}</version>
            </dependency>

            <dependency>
                <groupId>io.airlift</groupId>
                <artifactId>testing</artifactId>
                <version>${dep.airlift.version}</version>
            </dependency>

            <dependency>
                <groupId>io.airlift</groupId>
                <artifactId>node</artifactId>
                <version>${dep.airlift.version}</version>
            </dependency>

            <dependency>
                <groupId>io.airlift</groupId>
                <artifactId>bootstrap</artifactId>
                <version>${dep.airlift.version}</version>
            </dependency>

            <dependency>
                <groupId>io.airlift</groupId>
                <artifactId>event</artifactId>
                <version>${dep.airlift.version}</version>
            </dependency>

            <dependency>
                <groupId>io.airlift</groupId>
                <artifactId>http-server</artifactId>
                <version>${dep.airlift.version}</version>
            </dependency>

            <dependency>
                <groupId>io.airlift</groupId>
                <artifactId>jaxrs</artifactId>
                <version>${dep.airlift.version}</version>
            </dependency>

            <dependency>
                <groupId>io.airlift</groupId>
                <artifactId>jmx</artifactId>
                <version>${dep.airlift.version}</version>
            </dependency>

            <dependency>
                <groupId>io.airlift</groupId>
                <artifactId>trace-token</artifactId>
                <version>${dep.airlift.version}</version>
            </dependency>

            <dependency>
                <groupId>io.airlift</groupId>
                <artifactId>dbpool</artifactId>
                <version>${dep.airlift.version}</version>
            </dependency>

            <dependency>
                <groupId>io.airlift</groupId>
                <artifactId>jmx-http</artifactId>
                <version>${dep.airlift.version}</version>
            </dependency>

            <dependency>
                <groupId>io.airlift</groupId>
                <artifactId>http-client</artifactId>
                <version>${dep.airlift.version}</version>
            </dependency>

            <dependency>
                <groupId>io.airlift</groupId>
                <artifactId>stats</artifactId>
                <version>${dep.airlift.version}</version>
            </dependency>

            <dependency>
                <groupId>io.airlift</groupId>
                <artifactId>joni</artifactId>
                <version>2.1.5.1</version>
            </dependency>

            <dependency>
                <groupId>io.airlift.tpch</groupId>
                <artifactId>tpch</artifactId>
                <version>0.4</version>
            </dependency>

            <dependency>
                <groupId>org.ow2.asm</groupId>
                <artifactId>asm-all</artifactId>
                <version>5.0.4</version>
            </dependency>

            <dependency>
                <groupId>com.h2database</groupId>
                <artifactId>h2</artifactId>
                <version>1.4.189</version>
            </dependency>

            <dependency>
                <groupId>org.sonatype.aether</groupId>
                <artifactId>aether-api</artifactId>
                <version>1.13.1</version>
            </dependency>

            <dependency>
                <groupId>io.airlift.resolver</groupId>
                <artifactId>resolver</artifactId>
                <version>1.3</version>
            </dependency>

            <dependency>
                <groupId>io.airlift</groupId>
                <artifactId>airline</artifactId>
                <version>0.7</version>
            </dependency>

            <dependency>
                <groupId>org.iq80.snappy</groupId>
                <artifactId>snappy</artifactId>
                <version>0.3</version>
            </dependency>

            <dependency>
                <groupId>org.openjdk.jol</groupId>
                <artifactId>jol-core</artifactId>
                <version>0.2</version>
            </dependency>

            <dependency>
                <groupId>org.jetbrains</groupId>
                <artifactId>annotations</artifactId>
                <version>13.0</version>
            </dependency>

            <dependency>
                <groupId>it.unimi.dsi</groupId>
                <artifactId>fastutil</artifactId>
                <version>6.5.9</version>
            </dependency>

            <dependency>
                <groupId>com.facebook.thirdparty</groupId>
                <artifactId>libsvm</artifactId>
                <version>3.18.1</version>
            </dependency>

            <dependency>
                <groupId>mysql</groupId>
                <artifactId>mysql-connector-java</artifactId>
                <version>5.1.35</version>
            </dependency>

            <dependency>
                <groupId>org.postgresql</groupId>
                <artifactId>postgresql</artifactId>
                <version>9.3-1102-jdbc41</version>
            </dependency>

            <dependency>
                <groupId>org.antlr</groupId>
                <artifactId>antlr4-runtime</artifactId>
                <version>${dep.antlr.version}</version>
            </dependency>

            <dependency>
                <groupId>jline</groupId>
                <artifactId>jline</artifactId>
                <version>2.13</version>
                <exclusions>
                    <exclusion>
                        <groupId>org.fusesource.jansi</groupId>
                        <artifactId>jansi</artifactId>
                    </exclusion>
                </exclusions>
            </dependency>

            <dependency>
                <groupId>org.jdbi</groupId>
                <artifactId>jdbi</artifactId>
                <version>2.63.1</version>
            </dependency>

            <dependency>
                <groupId>org.apache.thrift</groupId>
                <artifactId>libthrift</artifactId>
                <version>0.9.1</version>
                <exclusions>
                    <exclusion>
                        <groupId>org.apache.commons</groupId>
                        <artifactId>commons-lang3</artifactId>
                    </exclusion>
                    <exclusion>
                        <groupId>org.apache.httpcomponents</groupId>
                        <artifactId>httpcore</artifactId>
                    </exclusion>
                    <exclusion>
                        <groupId>org.apache.httpcomponents</groupId>
                        <artifactId>httpclient</artifactId>
                    </exclusion>
                </exclusions>
            </dependency>

            <dependency>
                <groupId>net.sf.opencsv</groupId>
                <artifactId>opencsv</artifactId>
                <version>2.3</version>
            </dependency>

            <dependency>
                <groupId>org.apache.commons</groupId>
                <artifactId>commons-math3</artifactId>
                <version>3.2</version>
            </dependency>

            <dependency>
                <groupId>commons-codec</groupId>
                <artifactId>commons-codec</artifactId>
                <version>1.9</version>
            </dependency>

            <dependency>
                <groupId>io.netty</groupId>
                <artifactId>netty</artifactId>
                <version>3.7.0.Final</version>
            </dependency>

            <dependency>
                <groupId>io.airlift.discovery</groupId>
                <artifactId>discovery-server</artifactId>
                <version>1.25</version>
            </dependency>

            <dependency>
                <groupId>com.amazonaws</groupId>
                <artifactId>aws-java-sdk</artifactId>
                <version>1.8.9.1</version>
                <exclusions>
                    <exclusion>
                        <groupId>commons-logging</groupId>
                        <artifactId>commons-logging</artifactId>
                    </exclusion>
                </exclusions>
            </dependency>

            <dependency>
                <groupId>io.airlift</groupId>
                <artifactId>testing-mysql-server</artifactId>
                <version>0.1</version>
            </dependency>

            <dependency>
                <groupId>io.airlift</groupId>
                <artifactId>testing-postgresql-server</artifactId>
                <version>0.3</version>
            </dependency>

            <dependency>
                <groupId>org.apache.kafka</groupId>
                <artifactId>kafka_2.10</artifactId>
                <version>0.8.1.1</version>
                <exclusions>
                    <exclusion>
                        <groupId>log4j</groupId>
                        <artifactId>log4j</artifactId>
                    </exclusion>
                    <exclusion>
                        <groupId>org.slf4j</groupId>
                        <artifactId>slf4j-jdk14</artifactId>
                    </exclusion>
                </exclusions>
            </dependency>

            <dependency>
                <groupId>org.xerial.snappy</groupId>
                <artifactId>snappy-java</artifactId>
                <version>1.1.1.3</version>
            </dependency>

            <dependency>
                <groupId>org.apache.zookeeper</groupId>
                <artifactId>zookeeper</artifactId>
                <version>3.4.6</version>
                <exclusions>
                    <exclusion>
                        <artifactId>junit</artifactId>
                        <groupId>junit</groupId>
                    </exclusion>
                    <exclusion>
                        <artifactId>log4j</artifactId>
                        <groupId>log4j</groupId>
                    </exclusion>
                    <exclusion>
                        <groupId>org.slf4j</groupId>
                        <artifactId>slf4j-jdk14</artifactId>
                    </exclusion>
                    <exclusion>
                        <groupId>org.slf4j</groupId>
                        <artifactId>slf4j-log4j12</artifactId>
                    </exclusion>
                </exclusions>
            </dependency>

            <dependency>
                <groupId>com.101tec</groupId>
                <artifactId>zkclient</artifactId>
                <version>0.4</version>
                <exclusions>
                    <exclusion>
                        <artifactId>log4j</artifactId>
                        <groupId>log4j</groupId>
                    </exclusion>
                </exclusions>
            </dependency>

            <dependency>
                <groupId>org.jgrapht</groupId>
                <artifactId>jgrapht-core</artifactId>
                <version>0.9.0</version>
            </dependency>

            <dependency>
                <groupId>redis.clients</groupId>
                <artifactId>jedis</artifactId>
                <version>2.6.2</version>
            </dependency>

            <dependency>
                <groupId>com.orange.redis-embedded</groupId>
                <artifactId>embedded-redis</artifactId>
                <version>0.6</version>
            </dependency>

            <dependency>
                <groupId>org.assertj</groupId>
                <artifactId>assertj-core</artifactId>
                <version>3.0.0</version>
            </dependency>

            <dependency>
                <groupId>com.teradata.tempto</groupId>
                <artifactId>tempto-core</artifactId>
                <version>1.0.39</version>
            </dependency>

            <dependency>
                <groupId>com.teradata.tempto</groupId>
                <artifactId>tempto-runner</artifactId>
                <version>1.0.39</version>
            </dependency>

            <dependency>
                <groupId>com.facebook.presto.hive</groupId>
                <artifactId>hive-apache-jdbc</artifactId>
                <version>0.13.1-1</version>
            </dependency>
        </dependencies>
    </dependencyManagement>

    <build>
        <pluginManagement>
            <plugins>
                <plugin>
                    <groupId>org.antlr</groupId>
                    <artifactId>antlr4-maven-plugin</artifactId>
                    <version>${dep.antlr.version}</version>
                    <executions>
                        <execution>
                            <goals>
                                <goal>antlr4</goal>
                            </goals>
                        </execution>
                    </executions>
                    <configuration>
                        <visitor>true</visitor>
                    </configuration>
                </plugin>

                <plugin>
                    <groupId>org.apache.maven.plugins</groupId>
                    <artifactId>maven-shade-plugin</artifactId>
                    <version>2.3</version>
                </plugin>

                <plugin>
                    <groupId>org.skife.maven</groupId>
                    <artifactId>really-executable-jar-maven-plugin</artifactId>
                    <version>1.0.5</version>
                </plugin>

                <plugin>
                    <groupId>org.codehaus.mojo</groupId>
                    <artifactId>exec-maven-plugin</artifactId>
                    <version>1.2.1</version>
                </plugin>

                <plugin>
                    <groupId>org.tomdz.maven</groupId>
                    <artifactId>sphinx-maven-plugin</artifactId>
                    <version>1.0.3</version>
                </plugin>

                <!--This plugin's configuration is used to store Eclipse m2e settings only. It has no influence on the Maven build itself.-->
                <plugin>
                    <!--suppress MavenModelInspection -->
                    <groupId>org.eclipse.m2e</groupId>
                    <!--suppress MavenModelInspection -->
                    <artifactId>lifecycle-mapping</artifactId>
                    <!--suppress MavenModelInspection -->
                    <version>1.0.0</version>
                    <configuration>
                        <lifecycleMappingMetadata>
                            <pluginExecutions>
                                <pluginExecution>
                                    <pluginExecutionFilter>
                                        <groupId>org.apache.maven.plugins</groupId>
                                        <artifactId>maven-dependency-plugin</artifactId>
                                        <versionRange>[2.5.1,)</versionRange>
                                        <goals>
                                            <goal>copy</goal>
                                            <goal>analyze-dep-mgt</goal>
                                            <goal>analyze-duplicate</goal>
                                            <goal>analyze-only</goal>
                                        </goals>
                                    </pluginExecutionFilter>
                                    <action>
                                        <ignore />
                                    </action>
                                </pluginExecution>
                                <pluginExecution>
                                    <pluginExecutionFilter>
                                        <groupId>org.jacoco</groupId>
                                        <artifactId>jacoco-maven-plugin</artifactId>
                                        <versionRange>[0.6.2.201302030002,)</versionRange>
                                        <goals>
                                            <goal>prepare-agent</goal>
                                        </goals>
                                    </pluginExecutionFilter>
                                    <action>
                                        <ignore />
                                    </action>
                                </pluginExecution>
                                <pluginExecution>
                                    <pluginExecutionFilter>
                                        <groupId>com.mycila</groupId>
                                        <artifactId>license-maven-plugin</artifactId>
                                        <versionRange>[2.3,)</versionRange>
                                        <goals>
                                            <goal>check</goal>
                                        </goals>
                                    </pluginExecutionFilter>
                                    <action>
                                        <ignore />
                                    </action>
                                </pluginExecution>
                                <pluginExecution>
                                    <pluginExecutionFilter>
                                        <groupId>com.ning.maven.plugins</groupId>
                                        <artifactId>maven-duplicate-finder-plugin</artifactId>
                                        <versionRange>[1.0.4,)</versionRange>
                                        <goals>
                                            <goal>check</goal>
                                        </goals>
                                    </pluginExecutionFilter>
                                    <action>
                                        <ignore />
                                    </action>
                                </pluginExecution>
                                <pluginExecution>
                                    <pluginExecutionFilter>
                                        <groupId>org.apache.maven.plugins</groupId>
                                        <artifactId>maven-checkstyle-plugin</artifactId>
                                        <versionRange>[0,)</versionRange>
                                        <goals>
                                            <goal>check</goal>
                                        </goals>
                                    </pluginExecutionFilter>
                                    <action>
                                        <ignore />
                                    </action>
                                </pluginExecution>
                                <pluginExecution>
                                    <pluginExecutionFilter>
                                        <groupId>io.takari.maven.plugins</groupId>
                                        <artifactId>presto-maven-plugin</artifactId>
                                        <versionRange>[0,)</versionRange>
                                        <goals>
                                            <goal>generate-service-descriptor</goal>
                                        </goals>
                                    </pluginExecutionFilter>
                                    <action>
                                        <ignore />
                                    </action>
                                </pluginExecution>
                                <pluginExecution>
                                    <pluginExecutionFilter>
                                        <groupId>io.takari.maven.plugins</groupId>
                                        <artifactId>takari-lifecycle-plugin</artifactId>
                                        <versionRange>[0,)</versionRange>
                                        <goals>
                                            <goal>compile</goal>
                                            <goal>process-resources</goal>
                                            <goal>process-test-resources</goal>
                                            <goal>testCompile</goal>
                                        </goals>
                                    </pluginExecutionFilter>
                                    <action>
                                        <ignore />
                                    </action>
                                </pluginExecution>
                                <pluginExecution>
                                    <pluginExecutionFilter>
                                        <groupId>org.gaul</groupId>
                                        <artifactId>modernizer-maven-plugin</artifactId>
                                        <versionRange>[0,)</versionRange>
                                        <goals>
                                            <goal>modernizer</goal>
                                        </goals>
                                    </pluginExecutionFilter>
                                    <action>
                                        <ignore />
                                    </action>
                                </pluginExecution>
                            </pluginExecutions>
                        </lifecycleMappingMetadata>
                    </configuration>
                </plugin>
            </plugins>
        </pluginManagement>

        <plugins>
            <plugin>
                <groupId>org.gaul</groupId>
                <artifactId>modernizer-maven-plugin</artifactId>
                <version>1.2.2</version>
                <configuration>
                    <javaVersion>1.8</javaVersion>
                    <failOnViolations>true</failOnViolations>
                </configuration>
                <executions>
                    <execution>
                        <id>modernizer</id>
                        <goals>
                            <goal>modernizer</goal>
                        </goals>
                    </execution>
                </executions>
            </plugin>

            <plugin>
                <groupId>org.apache.maven.plugins</groupId>
                <artifactId>maven-checkstyle-plugin</artifactId>
                <version>2.16</version>
                <executions>
                    <execution>
                        <phase>validate</phase>
                        <goals>
                            <goal>check</goal>
                        </goals>
                        <configuration>
                            <skip>${air.check.skip-checkstyle}</skip>
                            <failOnViolation>${air.check.fail-checkstyle}</failOnViolation>
                            <consoleOutput>true</consoleOutput>
                            <includeTestSourceDirectory>true</includeTestSourceDirectory>
                            <configLocation>${air.main.basedir}/src/checkstyle/checks.xml</configLocation>
                            <excludes>**/com/facebook/presto/operator/PagesIndexOrdering.java</excludes>
                        </configuration>
                    </execution>
                </executions>
                <dependencies>
                    <dependency>
                        <groupId>com.puppycrawl.tools</groupId>
                        <artifactId>checkstyle</artifactId>
                        <version>6.11.1</version>
                    </dependency>
                </dependencies>
            </plugin>

            <plugin>
                <groupId>io.takari.maven.plugins</groupId>
                <artifactId>presto-maven-plugin</artifactId>
                <version>0.1.5</version>
                <extensions>true</extensions>
            </plugin>

            <plugin>
                <groupId>io.takari.maven.plugins</groupId>
                <artifactId>provisio-maven-plugin</artifactId>
                <version>0.1.11</version>
                <extensions>true</extensions>
            </plugin>

            <plugin>
                <groupId>org.apache.maven.plugins</groupId>
                <artifactId>maven-compiler-plugin</artifactId>
                <configuration combine.children="append">
                    <fork>false</fork>
                </configuration>
            </plugin>
        </plugins>
    </build>

    <profiles>
        <!-- run cli for development: mvn -am -pl presto-cli -P cli compile exec:java -->
        <profile>
            <id>cli</id>
            <build>
                <plugins>
                    <plugin>
                        <groupId>org.codehaus.mojo</groupId>
                        <artifactId>exec-maven-plugin</artifactId>
                        <configuration>
                            <skip>${cli.skip-execute}</skip>
                            <executable>${java.home}/bin/java</executable>
                            <mainClass>${cli.main-class}</mainClass>
                            <arguments>
                                <argument>--debug</argument>
                            </arguments>
                        </configuration>
                    </plugin>
                </plugins>
            </build>
        </profile>
        <profile>
            <id>eclipse-compiler</id>
            <build>
                <plugins>
                    <plugin>
                        <groupId>org.apache.maven.plugins</groupId>
                        <artifactId>maven-compiler-plugin</artifactId>
                        <configuration>
                            <compilerId>eclipse</compilerId>
                        </configuration>
                        <dependencies>
                            <dependency>
                                <groupId>org.codehaus.plexus</groupId>
                                <artifactId>plexus-compiler-eclipse</artifactId>
                                <version>2.6</version>
                            </dependency>
                        </dependencies>
                    </plugin>
                </plugins>
            </build>
        </profile>
    </profiles>
</project><|MERGE_RESOLUTION|>--- conflicted
+++ resolved
@@ -28,15 +28,9 @@
     </licenses>
 
     <scm>
-<<<<<<< HEAD
         <connection>scm:git:git://github.com/twitter-forks/presto.git</connection>
         <url>https://github.com/twitter-forks/presto</url>
-        <tag>0.119-tw-0.1</tag>
-=======
-        <connection>scm:git:git://github.com/facebook/presto.git</connection>
-        <url>https://github.com/facebook/presto</url>
         <tag>0.126</tag>
->>>>>>> 2eb8a983
     </scm>
 
     <properties>
