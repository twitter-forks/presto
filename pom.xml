--- conflicted
+++ resolved
@@ -28,13 +28,8 @@
     </licenses>
 
     <scm>
-<<<<<<< HEAD
         <connection>scm:git:git://github.com/twitter-forks/presto.git</connection>
         <url>https://github.com/twitter-forks/presto</url>
-=======
-        <connection>scm:git:git://github.com/facebook/presto.git</connection>
-        <url>https://github.com/facebook/presto</url>
->>>>>>> 7e389039
         <tag>0.157</tag>
     </scm>
 
@@ -738,8 +733,8 @@
                         <groupId>log4j</groupId>
                     </exclusion>
                     <exclusion>
+                        <groupId>org.slf4j</groupId>
                         <artifactId>slf4j-log4j12</artifactId>
-                        <groupId>org.slf4j</groupId>
                     </exclusion>
                 </exclusions>
             </dependency>
@@ -808,70 +803,6 @@
                 <version>2.1.7</version>
             </dependency>
 
-<<<<<<< HEAD
-           <!-- twitter deps -->
-            <dependency>
-                <groupId>com.twitter</groupId>
-                <artifactId>presto-thrift-java</artifactId>
-                <version>0.0.1</version>
-                <exclusions>
-                    <exclusion>
-                        <groupId>com.twitter</groupId>
-                        <artifactId>util-core_2.11</artifactId>
-                    </exclusion>
-                    <exclusion>
-                        <groupId>com.twitter</groupId>
-                        <artifactId>util-core-java</artifactId>
-                    </exclusion>
-                    <exclusion>
-                        <groupId>com.twitter</groupId>
-                        <artifactId>util-function_2.10</artifactId>
-                    </exclusion>
-                    <exclusion>
-                        <groupId>com.twitter</groupId>
-                        <artifactId>util-function-java</artifactId>
-                    </exclusion>
-                    <exclusion>
-                        <groupId>commons-logging</groupId>
-                        <artifactId>commons-logging</artifactId>
-                    </exclusion>
-                    <exclusion>
-                        <groupId>org.scala-lang.modules</groupId>
-                        <artifactId>scala-parser-combinators_2.11</artifactId>
-                    </exclusion>
-                    <exclusion>
-                        <groupId>com.twitter</groupId>
-                        <artifactId>scrooge-core</artifactId>
-                    </exclusion>
-                    <exclusion>
-                        <groupId>org.scala-lang</groupId>
-                        <artifactId>scala-library</artifactId>
-                    </exclusion>
-                    <exclusion>
-                        <groupId>org.scala-lang</groupId>
-                        <artifactId>scala-reflect</artifactId>
-                    </exclusion>
-
-                </exclusions>
-            </dependency>
-            <dependency>
-                <groupId>com.twitter</groupId>
-                <artifactId>util-logging_2.10</artifactId>
-                <version>6.34.0</version>
-                <exclusions>
-                    <exclusion>
-                        <groupId>commons-logging</groupId>
-                        <artifactId>commons-logging</artifactId>
-                    </exclusion>
-                </exclusions>
-            </dependency>
-            <dependency>
-                <groupId>org.scala-lang</groupId>
-                <artifactId>scala-library</artifactId>
-                <version>2.10.6</version>
-                <exclusions>
-                    <exclusion>
-=======
             <dependency>
                 <groupId>org.anarres.lzo</groupId>
                 <artifactId>lzo-hadoop</artifactId>
@@ -886,7 +817,6 @@
                         <artifactId>jsr305</artifactId>
                     </exclusion>
                     <exclusion>
->>>>>>> 7e389039
                         <groupId>commons-logging</groupId>
                         <artifactId>commons-logging</artifactId>
                     </exclusion>
