<runtime>
    <!-- Target -->
    <archive name="${project.artifactId}-${project.version}.tar.gz" />

    <!-- Notices -->
    <fileSet to="/">
        <directory path="${basedir}">
            <include>NOTICE</include>
            <include>README.txt</include>
        </directory>
    </fileSet>

    <!-- Launcher -->
    <artifactSet to="bin">
        <artifact id="io.airlift:launcher:tar.gz:bin:${dep.packaging.version}">
            <unpack />
        </artifact>
        <artifact id="io.airlift:launcher:tar.gz:properties:${dep.packaging.version}">
            <unpack filter="true" />
        </artifact>
    </artifactSet>

    <!-- Server -->
    <artifactSet to="lib">
        <artifact id="${project.groupId}:presto-main:${project.version}" />
    </artifactSet>

    <!-- Plugins -->
    <artifactSet to="plugin/resource-group-managers">
        <artifact id="${project.groupId}:presto-resource-group-managers:zip:${project.version}">
            <unpack />
        </artifact>
    </artifactSet>

    <artifactSet to="plugin/jmx">
        <artifact id="${project.groupId}:presto-jmx:zip:${project.version}">
            <unpack />
        </artifact>
    </artifactSet>

    <artifactSet to="plugin/cassandra">
        <artifact id="${project.groupId}:presto-cassandra:zip:${project.version}">
            <unpack />
        </artifact>
    </artifactSet>

    <artifactSet to="plugin/example-http">
        <artifact id="${project.groupId}:presto-example-http:zip:${project.version}">
            <unpack />
        </artifact>
    </artifactSet>

    <artifactSet to="plugin/hive-hadoop2">
        <artifact id="${project.groupId}:presto-hive-hadoop2:zip:${project.version}">
            <unpack />
        </artifact>
    </artifactSet>

    <artifactSet to="plugin/memory">
        <artifact id="${project.groupId}:presto-memory:zip:${project.version}">
            <unpack />
        </artifact>
    </artifactSet>

    <artifactSet to="plugin/blackhole">
        <artifact id="${project.groupId}:presto-blackhole:zip:${project.version}">
            <unpack />
        </artifact>
    </artifactSet>

    <artifactSet to="plugin/kafka">
        <artifact id="${project.groupId}:presto-kafka:zip:${project.version}">
            <unpack />
        </artifact>
    </artifactSet>

    <artifactSet to="plugin/atop">
        <artifact id="${project.groupId}:presto-atop:zip:${project.version}">
            <unpack />
        </artifact>
    </artifactSet>

    <artifactSet to="plugin/ml">
        <artifact id="${project.groupId}:presto-ml:zip:${project.version}">
            <unpack />
        </artifact>
    </artifactSet>

    <artifactSet to="plugin/mysql">
        <artifact id="${project.groupId}:presto-mysql:zip:${project.version}">
            <unpack />
        </artifact>
    </artifactSet>

    <artifactSet to="plugin/postgresql">
        <artifact id="${project.groupId}:presto-postgresql:zip:${project.version}">
            <unpack />
        </artifact>
    </artifactSet>

    <artifactSet to="plugin/sqlserver">
        <artifact id="${project.groupId}:presto-sqlserver:zip:${project.version}">
            <unpack />
        </artifact>
    </artifactSet>

    <artifactSet to="plugin/raptor">
        <artifact id="${project.groupId}:presto-raptor:zip:${project.version}">
            <unpack />
        </artifact>
    </artifactSet>

    <artifactSet to="plugin/redis">
        <artifact id="${project.groupId}:presto-redis:zip:${project.version}">
            <unpack />
        </artifact>
    </artifactSet>

    <artifactSet to="plugin/tpch">
        <artifact id="${project.groupId}:presto-tpch:zip:${project.version}">
            <unpack />
        </artifact>
    </artifactSet>

    <artifactSet to="plugin/teradata-functions">
        <artifact id="${project.groupId}:presto-teradata-functions:zip:${project.version}">
            <unpack />
        </artifact>
    </artifactSet>

    <artifactSet to="plugin/mongodb">
        <artifact id="${project.groupId}:presto-mongodb:zip:${project.version}">
            <unpack />
        </artifact>
    </artifactSet>

    <artifactSet to="plugin/localfile">
        <artifact id="${project.groupId}:presto-local-file:zip:${project.version}">
            <unpack />
        </artifact>
    </artifactSet>

    <artifactSet to="plugin/accumulo">
        <artifact id="${project.groupId}:presto-accumulo:zip:${project.version}">
            <unpack />
        </artifact>
    </artifactSet>

<<<<<<< HEAD
    <artifactSet to="plugin/twitter-eventlistener-plugin">
        <artifact id="${project.groupId}:twitter-eventlistener-plugin:zip:${project.version}">
=======
    <artifactSet to="plugin/presto-thrift">
        <artifact id="${project.groupId}:presto-thrift-connector:zip:${project.version}">
>>>>>>> fa265288
            <unpack />
        </artifact>
    </artifactSet>
</runtime><|MERGE_RESOLUTION|>--- conflicted
+++ resolved
@@ -146,13 +146,14 @@
         </artifact>
     </artifactSet>
 
-<<<<<<< HEAD
     <artifactSet to="plugin/twitter-eventlistener-plugin">
         <artifact id="${project.groupId}:twitter-eventlistener-plugin:zip:${project.version}">
-=======
+            <unpack />
+        </artifact>
+    </artifactSet>
+
     <artifactSet to="plugin/presto-thrift">
         <artifact id="${project.groupId}:presto-thrift-connector:zip:${project.version}">
->>>>>>> fa265288
             <unpack />
         </artifact>
     </artifactSet>
