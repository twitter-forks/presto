--- conflicted
+++ resolved
@@ -91,7 +91,6 @@
             <artifactId>testing</artifactId>
             <scope>test</scope>
         </dependency>
-<<<<<<< HEAD
         <dependency>
             <groupId>com.facebook.presto</groupId>
             <artifactId>presto-main</artifactId>
@@ -102,13 +101,11 @@
                     <groupId>javax.servlet</groupId>
                 </exclusion>
             </exclusions>
-=======
-
+        </dependency>
         <dependency>
             <groupId>org.assertj</groupId>
             <artifactId>assertj-core</artifactId>
             <scope>test</scope>
->>>>>>> e4aab64b
         </dependency>
     </dependencies>
 
