--- conflicted
+++ resolved
@@ -30,7 +30,6 @@
 import com.facebook.presto.sql.planner.plan.RemoteSourceNode;
 import com.facebook.presto.sql.planner.plan.TableScanNode;
 import com.facebook.presto.sql.planner.plan.UnionNode;
-import com.facebook.presto.sql.tree.Expression;
 import com.google.common.collect.ImmutableList;
 import com.google.common.collect.ImmutableListMultimap;
 import com.google.common.collect.ImmutableMap;
@@ -196,11 +195,6 @@
                 tableScan,
                 remote,
                 ImmutableList.of(),
-<<<<<<< HEAD
-                Optional.<Expression>empty(),
-                Optional.<Symbol>empty(),
-                Optional.<Symbol>empty());
-=======
                 ImmutableList.<Symbol>builder()
                         .addAll(tableScan.getOutputSymbols())
                         .addAll(remote.getOutputSymbols())
@@ -208,7 +202,6 @@
                 Optional.empty(),
                 Optional.empty(),
                 Optional.empty());
->>>>>>> 50c7a009
 
         return createFragment(join);
     }
@@ -228,8 +221,8 @@
                         .addAll(build.getOutputSymbols())
                         .build(),
                 Optional.empty(),
-                Optional.<Symbol>empty(),
-                Optional.<Symbol>empty());
+                Optional.empty(),
+                Optional.empty());
 
         return createFragment(planNode);
     }
