--- conflicted
+++ resolved
@@ -13,11 +13,7 @@
  */
 package com.facebook.presto.execution;
 
-<<<<<<< HEAD
-import com.facebook.presto.spi.type.Type;
-=======
 import com.facebook.presto.execution.scheduler.SplitSchedulerStats;
->>>>>>> 50c7a009
 import com.facebook.presto.sql.planner.Partitioning;
 import com.facebook.presto.sql.planner.PartitioningScheme;
 import com.facebook.presto.sql.planner.PlanFragment;
@@ -329,7 +325,7 @@
                 new ValuesNode(valuesNodeId,
                         ImmutableList.of(symbol),
                         ImmutableList.of(ImmutableList.of(new StringLiteral("foo")))),
-                ImmutableMap.<Symbol, Type>of(symbol, VARCHAR),
+                ImmutableMap.of(symbol, VARCHAR),
                 SOURCE_DISTRIBUTION,
                 ImmutableList.of(valuesNodeId),
                 new PartitioningScheme(Partitioning.create(SINGLE_DISTRIBUTION, ImmutableList.of()), ImmutableList.of(symbol)));
