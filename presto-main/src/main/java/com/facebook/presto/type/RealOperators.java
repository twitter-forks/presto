--- conflicted
+++ resolved
@@ -21,11 +21,7 @@
 import com.facebook.presto.spi.function.SqlType;
 import com.facebook.presto.spi.type.AbstractIntType;
 import com.facebook.presto.spi.type.StandardTypes;
-<<<<<<< HEAD
-import com.google.common.primitives.Ints;
-=======
 import com.google.common.math.DoubleMath;
->>>>>>> 50c7a009
 import com.google.common.primitives.Shorts;
 import com.google.common.primitives.SignedBytes;
 import io.airlift.slice.Slice;
@@ -46,15 +42,26 @@
 import static com.facebook.presto.spi.function.OperatorType.MULTIPLY;
 import static com.facebook.presto.spi.function.OperatorType.NEGATION;
 import static com.facebook.presto.spi.function.OperatorType.NOT_EQUAL;
+import static com.facebook.presto.spi.function.OperatorType.SATURATED_FLOOR_CAST;
 import static com.facebook.presto.spi.function.OperatorType.SUBTRACT;
 import static io.airlift.slice.Slices.utf8Slice;
 import static java.lang.Float.floatToRawIntBits;
 import static java.lang.Float.intBitsToFloat;
 import static java.lang.Math.toIntExact;
 import static java.lang.String.valueOf;
+import static java.math.RoundingMode.FLOOR;
 
 public final class RealOperators
 {
+    private static final float MIN_LONG_AS_FLOAT = -0x1p63f;
+    private static final float MAX_LONG_PLUS_ONE_AS_FLOAT = 0x1p63f;
+    private static final float MIN_INTEGER_AS_FLOAT = -0x1p31f;
+    private static final float MAX_INTEGER_PLUS_ONE_AS_FLOAT = 0x1p31f;
+    private static final float MIN_SHORT_AS_FLOAT = -0x1p15f;
+    private static final float MAX_SHORT_PLUS_ONE_AS_FLOAT = 0x1p15f;
+    private static final float MIN_BYTE_AS_FLOAT = -0x1p7f;
+    private static final float MAX_BYTE_PLUS_ONE_AS_FLOAT = 0x1p7f;
+
     private RealOperators()
     {
     }
@@ -239,4 +246,44 @@
         }
         return notEqual(left, right);
     }
+
+    @ScalarOperator(SATURATED_FLOOR_CAST)
+    @SqlType(StandardTypes.BIGINT)
+    public static long saturatedFloorCastToBigint(@SqlType(StandardTypes.REAL) long value)
+    {
+        return saturatedFloorCastToLong(value, Long.MIN_VALUE, MIN_LONG_AS_FLOAT, Long.MAX_VALUE, MAX_LONG_PLUS_ONE_AS_FLOAT);
+    }
+
+    @ScalarOperator(SATURATED_FLOOR_CAST)
+    @SqlType(StandardTypes.INTEGER)
+    public static long saturatedFloorCastToInteger(@SqlType(StandardTypes.REAL) long value)
+    {
+        return saturatedFloorCastToLong(value, Integer.MIN_VALUE, MIN_INTEGER_AS_FLOAT, Integer.MAX_VALUE, MAX_INTEGER_PLUS_ONE_AS_FLOAT);
+    }
+
+    @ScalarOperator(SATURATED_FLOOR_CAST)
+    @SqlType(StandardTypes.SMALLINT)
+    public static long saturatedFloorCastToSmallint(@SqlType(StandardTypes.REAL) long value)
+    {
+        return saturatedFloorCastToLong(value, Short.MIN_VALUE, MIN_SHORT_AS_FLOAT, Short.MAX_VALUE, MAX_SHORT_PLUS_ONE_AS_FLOAT);
+    }
+
+    @ScalarOperator(SATURATED_FLOOR_CAST)
+    @SqlType(StandardTypes.TINYINT)
+    public static long saturatedFloorCastToTinyint(@SqlType(StandardTypes.REAL) long value)
+    {
+        return saturatedFloorCastToLong(value, Byte.MIN_VALUE, MIN_BYTE_AS_FLOAT, Byte.MAX_VALUE, MAX_BYTE_PLUS_ONE_AS_FLOAT);
+    }
+
+    private static long saturatedFloorCastToLong(long valueBits, long minValue, float minValueAsDouble, long maxValue, float maxValuePlusOneAsDouble)
+    {
+        float value = intBitsToFloat((int) valueBits);
+        if (value <= minValueAsDouble) {
+            return minValue;
+        }
+        if (value + 1 >= maxValuePlusOneAsDouble) {
+            return maxValue;
+        }
+        return DoubleMath.roundToLong(value, FLOOR);
+    }
 }