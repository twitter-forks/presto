--- conflicted
+++ resolved
@@ -13,11 +13,8 @@
  */
 package com.facebook.presto.type;
 
-<<<<<<< HEAD
 import com.facebook.presto.spi.type.NamedType;
-=======
 import com.facebook.presto.spi.type.NamedTypeSignature;
->>>>>>> e4aab64b
 import com.facebook.presto.spi.type.ParameterKind;
 import com.facebook.presto.spi.type.ParametricType;
 import com.facebook.presto.spi.type.RowFieldName;
@@ -54,7 +51,7 @@
     public Type createType(TypeManager typeManager, List<TypeParameter> parameters)
     {
         if (parameters.isEmpty()) {
-            parameters.add(TypeParameter.of(new NamedType(Optional.of(UnknownType.NAME), UnknownType.UNKNOWN)));
+            parameters.add(TypeParameter.of(new NamedType(Optional.of(new RowFieldName(UnknownType.NAME, false)), UnknownType.UNKNOWN)));
         }
         checkArgument(
                 parameters.stream().allMatch(parameter -> parameter.getKind() == ParameterKind.NAMED_TYPE),
