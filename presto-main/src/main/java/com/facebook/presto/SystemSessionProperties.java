/*
 * Licensed under the Apache License, Version 2.0 (the "License");
 * you may not use this file except in compliance with the License.
 * You may obtain a copy of the License at
 *
 *     http://www.apache.org/licenses/LICENSE-2.0
 *
 * Unless required by applicable law or agreed to in writing, software
 * distributed under the License is distributed on an "AS IS" BASIS,
 * WITHOUT WARRANTIES OR CONDITIONS OF ANY KIND, either express or implied.
 * See the License for the specific language governing permissions and
 * limitations under the License.
 */
package com.facebook.presto;

import com.facebook.presto.execution.QueryManagerConfig;
import com.facebook.presto.execution.TaskManagerConfig;
import com.facebook.presto.memory.MemoryManagerConfig;
import com.facebook.presto.spi.PrestoException;
import com.facebook.presto.spi.StandardErrorCode;
import com.facebook.presto.spi.session.PropertyMetadata;
import com.facebook.presto.sql.analyzer.FeaturesConfig;
import com.google.common.collect.ImmutableList;
import io.airlift.units.DataSize;
import io.airlift.units.Duration;

import javax.inject.Inject;

import java.util.List;

import static com.facebook.presto.spi.session.PropertyMetadata.booleanSessionProperty;
import static com.facebook.presto.spi.session.PropertyMetadata.integerSessionProperty;
import static com.facebook.presto.spi.session.PropertyMetadata.stringSessionProperty;
import static com.facebook.presto.spi.type.BigintType.BIGINT;
import static com.facebook.presto.spi.type.VarcharType.VARCHAR;
import static com.google.common.base.Preconditions.checkArgument;
import static java.lang.String.format;

public final class SystemSessionProperties
{
    public static final String OPTIMIZE_HASH_GENERATION = "optimize_hash_generation";
    public static final String DISTRIBUTED_JOIN = "distributed_join";
    public static final String DISTRIBUTED_INDEX_JOIN = "distributed_index_join";
    public static final String HASH_PARTITION_COUNT = "hash_partition_count";
    public static final String PREFER_STREAMING_OPERATORS = "prefer_streaming_operators";
    public static final String TASK_WRITER_COUNT = "task_writer_count";
    public static final String TASK_CONCURRENCY = "task_concurrency";
    public static final String TASK_SHARE_INDEX_LOADING = "task_share_index_loading";
    public static final String QUERY_MAX_MEMORY = "query_max_memory";
    public static final String QUERY_MAX_RUN_TIME = "query_max_run_time";
    public static final String RESOURCE_OVERCOMMIT = "resource_overcommit";
    public static final String QUERY_MAX_CPU_TIME = "query_max_cpu_time";
    public static final String REDISTRIBUTE_WRITES = "redistribute_writes";
    public static final String PUSH_TABLE_WRITE_THROUGH_UNION = "push_table_write_through_union";
    public static final String EXECUTION_POLICY = "execution_policy";
    public static final String PROCESSING_OPTIMIZATION = "processing_optimization";
    public static final String DICTIONARY_AGGREGATION = "dictionary_aggregation";
    public static final String PLAN_WITH_TABLE_NODE_PARTITIONING = "plan_with_table_node_partitioning";
    public static final String COLOCATED_JOIN = "colocated_join";
    public static final String REORDER_JOINS = "reorder_joins";
    public static final String INITIAL_SPLITS_PER_NODE = "initial_splits_per_node";
    public static final String SPLIT_CONCURRENCY_ADJUSTMENT_INTERVAL = "split_concurrency_adjustment_interval";
    public static final String OPTIMIZE_METADATA_QUERIES = "optimize_metadata_queries";
    public static final String QUERY_PRIORITY = "query_priority";
    public static final String SPILL_ENABLED = "spill_enabled";
    public static final String OPERATOR_MEMORY_LIMIT_BEFORE_SPILL = "operator_memory_limit_before_spill";
    public static final String OPTIMIZE_DISTINCT_AGGREGATIONS = "optimize_mixed_distinct_aggregations";
<<<<<<< HEAD
=======
    public static final String LEGACY_ORDER_BY = "legacy_order_by";
    public static final String REORDER_WINDOWS = "reorder_windows";
    public static final String ITERATIVE_OPTIMIZER = "iterative_optimizer_enabled";
    public static final String EXCHANGE_COMPRESSION = "exchange_compression";
>>>>>>> 50c7a009

    private final List<PropertyMetadata<?>> sessionProperties;

    public SystemSessionProperties()
    {
        this(new QueryManagerConfig(), new TaskManagerConfig(), new MemoryManagerConfig(), new FeaturesConfig());
    }

    @Inject
    public SystemSessionProperties(
            QueryManagerConfig queryManagerConfig,
            TaskManagerConfig taskManagerConfig,
            MemoryManagerConfig memoryManagerConfig,
            FeaturesConfig featuresConfig)
    {
        sessionProperties = ImmutableList.of(
                stringSessionProperty(
                        EXECUTION_POLICY,
                        "Policy used for scheduling query tasks",
                        queryManagerConfig.getQueryExecutionPolicy(),
                        false),
                booleanSessionProperty(
                        OPTIMIZE_HASH_GENERATION,
                        "Compute hash codes for distribution, joins, and aggregations early in query plan",
                        featuresConfig.isOptimizeHashGeneration(),
                        false),
                booleanSessionProperty(
                        DISTRIBUTED_JOIN,
                        "Use a distributed join instead of a broadcast join",
                        featuresConfig.isDistributedJoinsEnabled(),
                        false),
                booleanSessionProperty(
                        DISTRIBUTED_INDEX_JOIN,
                        "Distribute index joins on join keys instead of executing inline",
                        featuresConfig.isDistributedIndexJoinsEnabled(),
                        false),
                integerSessionProperty(
                        HASH_PARTITION_COUNT,
                        "Number of partitions for distributed joins and aggregations",
                        queryManagerConfig.getInitialHashPartitions(),
                        false),
                booleanSessionProperty(
                        PREFER_STREAMING_OPERATORS,
                        "Prefer source table layouts that produce streaming operators",
                        false,
                        false),
                new PropertyMetadata<>(
                        TASK_WRITER_COUNT,
                        "Default number of local parallel table writer jobs per worker",
                        BIGINT,
                        Integer.class,
                        taskManagerConfig.getWriterCount(),
                        false,
                        value -> {
                            int concurrency = ((Number) value).intValue();
                            if (Integer.bitCount(concurrency) != 1) {
                                throw new PrestoException(
                                        StandardErrorCode.INVALID_SESSION_PROPERTY,
                                        format("%s must be a power of 2: %s", TASK_WRITER_COUNT, concurrency));
                            }
                            return concurrency;
                        },
                        value -> value),
                booleanSessionProperty(
                        REDISTRIBUTE_WRITES,
                        "Force parallel distributed writes",
                        featuresConfig.isRedistributeWrites(),
                        false),
                booleanSessionProperty(
                        PUSH_TABLE_WRITE_THROUGH_UNION,
                        "Parallelize writes when using UNION ALL in queries that write data",
                        featuresConfig.isPushTableWriteThroughUnion(),
                        false),
                new PropertyMetadata<>(
                        TASK_CONCURRENCY,
                        "Default number of local parallel jobs per worker",
                        BIGINT,
                        Integer.class,
                        taskManagerConfig.getTaskConcurrency(),
                        false,
                        value -> {
                            int concurrency = ((Number) value).intValue();
                            if (Integer.bitCount(concurrency) != 1) {
                                throw new PrestoException(
                                        StandardErrorCode.INVALID_SESSION_PROPERTY,
                                        format("%s must be a power of 2: %s", TASK_CONCURRENCY, concurrency));
                            }
                            return concurrency;
                        },
                        value -> value),
                booleanSessionProperty(
                        TASK_SHARE_INDEX_LOADING,
                        "Share index join lookups and caching within a task",
                        taskManagerConfig.isShareIndexLoading(),
                        false),
                new PropertyMetadata<>(
                        QUERY_MAX_RUN_TIME,
                        "Maximum run time of a query",
                        VARCHAR,
                        Duration.class,
                        queryManagerConfig.getQueryMaxRunTime(),
                        false,
                        value -> Duration.valueOf((String) value),
                        Duration::toString),
                new PropertyMetadata<>(
                        QUERY_MAX_CPU_TIME,
                        "Maximum CPU time of a query",
                        VARCHAR,
                        Duration.class,
                        queryManagerConfig.getQueryMaxCpuTime(),
                        false,
                        value -> Duration.valueOf((String) value),
                        Duration::toString),
                new PropertyMetadata<>(
                        QUERY_MAX_MEMORY,
                        "Maximum amount of distributed memory a query can use",
                        VARCHAR,
                        DataSize.class,
                        memoryManagerConfig.getMaxQueryMemory(),
                        true,
                        value -> DataSize.valueOf((String) value),
                        DataSize::toString),
                booleanSessionProperty(
                        RESOURCE_OVERCOMMIT,
                        "Use resources which are not guaranteed to be available to the query",
                        false,
                        false),
                stringSessionProperty(
                        PROCESSING_OPTIMIZATION,
                        "Type of optimization for query processing",
                        featuresConfig.getProcessingOptimization(),
                        false),
                booleanSessionProperty(
                        DICTIONARY_AGGREGATION,
                        "Enable optimization for aggregations on dictionaries",
                        featuresConfig.isDictionaryAggregation(),
                        false),
                integerSessionProperty(
                        INITIAL_SPLITS_PER_NODE,
                        "The number of splits each node will run per task, initially",
                        taskManagerConfig.getInitialSplitsPerNode(),
                        false),
                new PropertyMetadata<>(
                        SPLIT_CONCURRENCY_ADJUSTMENT_INTERVAL,
                        "Experimental: Interval between changes to the number of concurrent splits per node",
                        VARCHAR,
                        Duration.class,
                        taskManagerConfig.getSplitConcurrencyAdjustmentInterval(),
                        false,
                        value -> Duration.valueOf((String) value),
                        Duration::toString),
                booleanSessionProperty(
                        OPTIMIZE_METADATA_QUERIES,
                        "Enable optimization for metadata queries",
                        featuresConfig.isOptimizeMetadataQueries(),
                        false),
                integerSessionProperty(
                        QUERY_PRIORITY,
                        "The priority of queries. Larger numbers are higher priority",
                        1,
                        false),
                booleanSessionProperty(
                        PLAN_WITH_TABLE_NODE_PARTITIONING,
                        "Experimental: Adapt plan to pre-partitioned tables",
                        true,
                        false),
                booleanSessionProperty(
                        REORDER_JOINS,
                        "Experimental: Reorder joins to optimize plan",
                        featuresConfig.isJoinReorderingEnabled(),
                        false),
                booleanSessionProperty(
                        COLOCATED_JOIN,
                        "Experimental: Use a colocated join when possible",
                        featuresConfig.isColocatedJoinsEnabled(),
                        false),
                booleanSessionProperty(
                        SPILL_ENABLED,
                        "Experimental: Enable spilling",
                        featuresConfig.isSpillEnabled(),
                        false),
                new PropertyMetadata<>(
                        OPERATOR_MEMORY_LIMIT_BEFORE_SPILL,
                        "Experimental: Operator memory limit before spill",
                        VARCHAR,
                        DataSize.class,
                        featuresConfig.getOperatorMemoryLimitBeforeSpill(),
                        false,
                        value -> DataSize.valueOf((String) value),
                        DataSize::toString),
                booleanSessionProperty(
                        OPTIMIZE_DISTINCT_AGGREGATIONS,
                        "Optimize mixed non-distinct and distinct aggregations",
                        featuresConfig.isOptimizeMixedDistinctAggregations(),
<<<<<<< HEAD
=======
                        false),
                booleanSessionProperty(
                        LEGACY_ORDER_BY,
                        "Use legacy rules for column resolution in ORDER BY clause",
                        featuresConfig.isLegacyOrderBy(),
                        false),
                booleanSessionProperty(
                        REORDER_WINDOWS,
                        "Allow reordering window functions in query",
                        featuresConfig.isReorderWindows(),
                        false),
                booleanSessionProperty(
                        ITERATIVE_OPTIMIZER,
                        "Experimental: enable iterative optimizer",
                        featuresConfig.isIterativeOptimizerEnabled(),
                        false),
                booleanSessionProperty(
                        EXCHANGE_COMPRESSION,
                        "Enable compression in exchanges",
                        featuresConfig.isExchangeCompressionEnabled(),
>>>>>>> 50c7a009
                        false));
    }

    public List<PropertyMetadata<?>> getSessionProperties()
    {
        return sessionProperties;
    }

    public static String getExecutionPolicy(Session session)
    {
        return session.getSystemProperty(EXECUTION_POLICY, String.class);
    }

    public static boolean isOptimizeHashGenerationEnabled(Session session)
    {
        return session.getSystemProperty(OPTIMIZE_HASH_GENERATION, Boolean.class);
    }

    public static boolean isDistributedJoinEnabled(Session session)
    {
        return session.getSystemProperty(DISTRIBUTED_JOIN, Boolean.class);
    }

    public static boolean isDistributedIndexJoinEnabled(Session session)
    {
        return session.getSystemProperty(DISTRIBUTED_INDEX_JOIN, Boolean.class);
    }

    public static int getHashPartitionCount(Session session)
    {
        return session.getSystemProperty(HASH_PARTITION_COUNT, Integer.class);
    }

    public static boolean preferStreamingOperators(Session session)
    {
        return session.getSystemProperty(PREFER_STREAMING_OPERATORS, Boolean.class);
    }

    public static int getTaskWriterCount(Session session)
    {
        return session.getSystemProperty(TASK_WRITER_COUNT, Integer.class);
    }

    public static boolean isRedistributeWrites(Session session)
    {
        return session.getSystemProperty(REDISTRIBUTE_WRITES, Boolean.class);
    }

    public static boolean isPushTableWriteThroughUnion(Session session)
    {
        return session.getSystemProperty(PUSH_TABLE_WRITE_THROUGH_UNION, Boolean.class);
    }

    public static int getTaskConcurrency(Session session)
    {
        return session.getSystemProperty(TASK_CONCURRENCY, Integer.class);
    }

    public static boolean isShareIndexLoading(Session session)
    {
        return session.getSystemProperty(TASK_SHARE_INDEX_LOADING, Boolean.class);
    }

    public static String getProcessingOptimization(Session session)
    {
        return session.getSystemProperty(PROCESSING_OPTIMIZATION, String.class);
    }

    public static boolean isDictionaryAggregationEnabled(Session session)
    {
        return session.getSystemProperty(DICTIONARY_AGGREGATION, Boolean.class);
    }

    public static boolean isOptimizeMetadataQueries(Session session)
    {
        return session.getSystemProperty(OPTIMIZE_METADATA_QUERIES, Boolean.class);
    }

    public static DataSize getQueryMaxMemory(Session session)
    {
        return session.getSystemProperty(QUERY_MAX_MEMORY, DataSize.class);
    }

    public static Duration getQueryMaxRunTime(Session session)
    {
        return session.getSystemProperty(QUERY_MAX_RUN_TIME, Duration.class);
    }

    public static boolean resourceOvercommit(Session session)
    {
        return session.getSystemProperty(RESOURCE_OVERCOMMIT, Boolean.class);
    }

    public static boolean planWithTableNodePartitioning(Session session)
    {
        return session.getSystemProperty(PLAN_WITH_TABLE_NODE_PARTITIONING, Boolean.class);
    }

    public static boolean isJoinReorderingEnabled(Session session)
    {
        return session.getSystemProperty(REORDER_JOINS, Boolean.class);
    }

    public static boolean isColocatedJoinEnabled(Session session)
    {
        return session.getSystemProperty(COLOCATED_JOIN, Boolean.class);
    }

    public static int getInitialSplitsPerNode(Session session)
    {
        return session.getSystemProperty(INITIAL_SPLITS_PER_NODE, Integer.class);
    }

    public static int getQueryPriority(Session session)
    {
        Integer priority = session.getSystemProperty(QUERY_PRIORITY, Integer.class);
        checkArgument(priority > 0, "Query priority must be positive");
        return priority;
    }

    public static boolean isReorderWindowsEnabled(Session session)
    {
        return session.getSystemProperty(REORDER_WINDOWS, Boolean.class);
    }

    public static Duration getSplitConcurrencyAdjustmentInterval(Session session)
    {
        return session.getSystemProperty(SPLIT_CONCURRENCY_ADJUSTMENT_INTERVAL, Duration.class);
    }

    public static Duration getQueryMaxCpuTime(Session session)
    {
        return session.getSystemProperty(QUERY_MAX_CPU_TIME, Duration.class);
    }

    public static boolean isSpillEnabled(Session session)
    {
        return session.getSystemProperty(SPILL_ENABLED, Boolean.class);
    }

    public static DataSize getOperatorMemoryLimitBeforeSpill(Session session)
    {
        DataSize memoryLimitBeforeSpill = session.getSystemProperty(OPERATOR_MEMORY_LIMIT_BEFORE_SPILL, DataSize.class);
        checkArgument(memoryLimitBeforeSpill.toBytes() >= 0, "%s must be positive", OPERATOR_MEMORY_LIMIT_BEFORE_SPILL);
        return memoryLimitBeforeSpill;
    }

    public static boolean isOptimizeDistinctAggregationEnabled(Session session)
    {
        return session.getSystemProperty(OPTIMIZE_DISTINCT_AGGREGATIONS, Boolean.class);
    }
<<<<<<< HEAD
=======

    public static boolean isLegacyOrderByEnabled(Session session)
    {
        return session.getSystemProperty(LEGACY_ORDER_BY, Boolean.class);
    }

    public static boolean isNewOptimizerEnabled(Session session)
    {
        return session.getSystemProperty(ITERATIVE_OPTIMIZER, Boolean.class);
    }

    public static boolean isExchangeCompressionEnabled(Session session)
    {
        return session.getSystemProperty(EXCHANGE_COMPRESSION, Boolean.class);
    }
>>>>>>> 50c7a009
}<|MERGE_RESOLUTION|>--- conflicted
+++ resolved
@@ -65,13 +65,10 @@
     public static final String SPILL_ENABLED = "spill_enabled";
     public static final String OPERATOR_MEMORY_LIMIT_BEFORE_SPILL = "operator_memory_limit_before_spill";
     public static final String OPTIMIZE_DISTINCT_AGGREGATIONS = "optimize_mixed_distinct_aggregations";
-<<<<<<< HEAD
-=======
     public static final String LEGACY_ORDER_BY = "legacy_order_by";
     public static final String REORDER_WINDOWS = "reorder_windows";
     public static final String ITERATIVE_OPTIMIZER = "iterative_optimizer_enabled";
     public static final String EXCHANGE_COMPRESSION = "exchange_compression";
->>>>>>> 50c7a009
 
     private final List<PropertyMetadata<?>> sessionProperties;
 
@@ -266,8 +263,6 @@
                         OPTIMIZE_DISTINCT_AGGREGATIONS,
                         "Optimize mixed non-distinct and distinct aggregations",
                         featuresConfig.isOptimizeMixedDistinctAggregations(),
-<<<<<<< HEAD
-=======
                         false),
                 booleanSessionProperty(
                         LEGACY_ORDER_BY,
@@ -288,7 +283,6 @@
                         EXCHANGE_COMPRESSION,
                         "Enable compression in exchanges",
                         featuresConfig.isExchangeCompressionEnabled(),
->>>>>>> 50c7a009
                         false));
     }
 
@@ -440,8 +434,6 @@
     {
         return session.getSystemProperty(OPTIMIZE_DISTINCT_AGGREGATIONS, Boolean.class);
     }
-<<<<<<< HEAD
-=======
 
     public static boolean isLegacyOrderByEnabled(Session session)
     {
@@ -457,5 +449,4 @@
     {
         return session.getSystemProperty(EXCHANGE_COMPRESSION, Boolean.class);
     }
->>>>>>> 50c7a009
 }