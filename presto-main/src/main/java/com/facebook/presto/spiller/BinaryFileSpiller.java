/*
 * Licensed under the Apache License, Version 2.0 (the "License");
 * you may not use this file except in compliance with the License.
 * You may obtain a copy of the License at
 *
 *     http://www.apache.org/licenses/LICENSE-2.0
 *
 * Unless required by applicable law or agreed to in writing, software
 * distributed under the License is distributed on an "AS IS" BASIS,
 * WITHOUT WARRANTIES OR CONDITIONS OF ANY KIND, either express or implied.
 * See the License for the specific language governing permissions and
 * limitations under the License.
 */
package com.facebook.presto.spiller;

import com.facebook.presto.execution.buffer.PagesSerde;
import com.facebook.presto.execution.buffer.PagesSerdeUtil;
import com.facebook.presto.spi.Page;
import com.facebook.presto.spi.PrestoException;
import com.google.common.io.Closer;
import com.google.common.util.concurrent.ListeningExecutorService;
import io.airlift.concurrent.MoreFutures;
import io.airlift.slice.InputStreamSliceInput;
import io.airlift.slice.OutputStreamSliceOutput;
import io.airlift.slice.RuntimeIOException;
import io.airlift.slice.SliceOutput;

import java.io.BufferedInputStream;
import java.io.BufferedOutputStream;
import java.io.FileInputStream;
import java.io.FileOutputStream;
import java.io.IOException;
import java.io.InputStream;
import java.nio.file.Files;
import java.nio.file.Path;
import java.nio.file.Paths;
import java.util.Iterator;
import java.util.List;
import java.util.concurrent.CompletableFuture;
import java.util.stream.IntStream;
import java.util.stream.Stream;

import static com.facebook.presto.spi.StandardErrorCode.GENERIC_INTERNAL_ERROR;
import static com.facebook.presto.util.ImmutableCollectors.toImmutableList;
import static java.util.Objects.requireNonNull;
import static java.util.stream.Collectors.toList;

public class BinaryFileSpiller
        implements Spiller
{
    private final Path targetDirectory;
    private final Closer closer = Closer.create();
<<<<<<< HEAD
    private final BlockEncodingSerde blockEncodingSerde;
=======
    private final PagesSerde serde;
    private final AtomicLong spilledDataSize;

    private final ListeningExecutorService executor;
>>>>>>> 50c7a009

    private int spillsCount;
    private final ListeningExecutorService executor;

<<<<<<< HEAD
    public BinaryFileSpiller(BlockEncodingSerde blockEncodingSerde, ListeningExecutorService executor, Path spillPath)
=======
    public BinaryFileSpiller(
            PagesSerde serde,
            ListeningExecutorService executor,
            Path spillPath,
            AtomicLong spilledDataSize)
>>>>>>> 50c7a009
    {
        this.serde = requireNonNull(serde, "serde is null");
        this.executor = requireNonNull(executor, "executor is null");
        try {
            this.targetDirectory = Files.createTempDirectory(spillPath, "presto-spill");
        }
        catch (IOException e) {
            throw new PrestoException(GENERIC_INTERNAL_ERROR, "Failed to create spill directory", e);
        }
    }

    @Override
    public CompletableFuture<?> spill(Iterator<Page> pageIterator)
    {
        Path spillPath = getPath(spillsCount++);

        return MoreFutures.toCompletableFuture(executor.submit(
                () -> writePages(pageIterator, spillPath)
        ));
    }

    private void writePages(Iterator<Page> pageIterator, Path spillPath)
    {
        try (SliceOutput output = new OutputStreamSliceOutput(new BufferedOutputStream(new FileOutputStream(spillPath.toFile())))) {
<<<<<<< HEAD
            PagesSerde.writePages(blockEncodingSerde, output, pageIterator);
=======
            spilledDataSize.addAndGet(PagesSerdeUtil.writePages(serde, output, pageIterator));
>>>>>>> 50c7a009
        }
        catch (RuntimeIOException | IOException e) {
            throw new PrestoException(GENERIC_INTERNAL_ERROR, "Failed to spill pages", e);
        }
    }

    @Override
    public List<Iterator<Page>> getSpills()
    {
        return IntStream.range(0, spillsCount)
                .mapToObj(i -> readPages(getPath(i)))
                .collect(toImmutableList());
    }

    private Iterator<Page> readPages(Path spillPath)
    {
        try {
            InputStream input = new BufferedInputStream(new FileInputStream(spillPath.toFile()));
            closer.register(input);
            return PagesSerdeUtil.readPages(serde, new InputStreamSliceInput(input));
        }
        catch (IOException e) {
            throw new PrestoException(GENERIC_INTERNAL_ERROR, "Failed to read spilled pages", e);
        }
    }

    @Override
    public void close()
    {
        try (Stream<Path> list = Files.list(targetDirectory)) {
            closer.close();
            for (Path path : list.collect(toList())) {
                Files.delete(path);
            }
            Files.delete(targetDirectory);
        }
        catch (IOException e) {
            throw new PrestoException(
                    GENERIC_INTERNAL_ERROR,
                    String.format("Failed to delete directory [%s]", targetDirectory),
                    e);
        }
    }

    private Path getPath(int spillNumber)
    {
        return Paths.get(targetDirectory.toAbsolutePath().toString(), String.format("%d.bin", spillNumber));
    }
}<|MERGE_RESOLUTION|>--- conflicted
+++ resolved
@@ -25,6 +25,8 @@
 import io.airlift.slice.RuntimeIOException;
 import io.airlift.slice.SliceOutput;
 
+import javax.annotation.concurrent.NotThreadSafe;
+
 import java.io.BufferedInputStream;
 import java.io.BufferedOutputStream;
 import java.io.FileInputStream;
@@ -37,43 +39,39 @@
 import java.util.Iterator;
 import java.util.List;
 import java.util.concurrent.CompletableFuture;
+import java.util.concurrent.atomic.AtomicLong;
 import java.util.stream.IntStream;
 import java.util.stream.Stream;
 
 import static com.facebook.presto.spi.StandardErrorCode.GENERIC_INTERNAL_ERROR;
 import static com.facebook.presto.util.ImmutableCollectors.toImmutableList;
+import static com.google.common.base.Preconditions.checkState;
 import static java.util.Objects.requireNonNull;
 import static java.util.stream.Collectors.toList;
 
+@NotThreadSafe
 public class BinaryFileSpiller
         implements Spiller
 {
     private final Path targetDirectory;
     private final Closer closer = Closer.create();
-<<<<<<< HEAD
-    private final BlockEncodingSerde blockEncodingSerde;
-=======
     private final PagesSerde serde;
     private final AtomicLong spilledDataSize;
 
     private final ListeningExecutorService executor;
->>>>>>> 50c7a009
 
     private int spillsCount;
-    private final ListeningExecutorService executor;
+    private CompletableFuture<?> previousSpill = CompletableFuture.completedFuture(null);
 
-<<<<<<< HEAD
-    public BinaryFileSpiller(BlockEncodingSerde blockEncodingSerde, ListeningExecutorService executor, Path spillPath)
-=======
     public BinaryFileSpiller(
             PagesSerde serde,
             ListeningExecutorService executor,
             Path spillPath,
             AtomicLong spilledDataSize)
->>>>>>> 50c7a009
     {
         this.serde = requireNonNull(serde, "serde is null");
         this.executor = requireNonNull(executor, "executor is null");
+        this.spilledDataSize = requireNonNull(spilledDataSize, "spilledDataSize is null");
         try {
             this.targetDirectory = Files.createTempDirectory(spillPath, "presto-spill");
         }
@@ -85,21 +83,18 @@
     @Override
     public CompletableFuture<?> spill(Iterator<Page> pageIterator)
     {
+        checkState(previousSpill.isDone());
         Path spillPath = getPath(spillsCount++);
 
-        return MoreFutures.toCompletableFuture(executor.submit(
-                () -> writePages(pageIterator, spillPath)
-        ));
+        previousSpill = MoreFutures.toCompletableFuture(executor.submit(
+                () -> writePages(pageIterator, spillPath)));
+        return previousSpill;
     }
 
     private void writePages(Iterator<Page> pageIterator, Path spillPath)
     {
         try (SliceOutput output = new OutputStreamSliceOutput(new BufferedOutputStream(new FileOutputStream(spillPath.toFile())))) {
-<<<<<<< HEAD
-            PagesSerde.writePages(blockEncodingSerde, output, pageIterator);
-=======
             spilledDataSize.addAndGet(PagesSerdeUtil.writePages(serde, output, pageIterator));
->>>>>>> 50c7a009
         }
         catch (RuntimeIOException | IOException e) {
             throw new PrestoException(GENERIC_INTERNAL_ERROR, "Failed to spill pages", e);
@@ -109,6 +104,7 @@
     @Override
     public List<Iterator<Page>> getSpills()
     {
+        checkState(previousSpill.isDone());
         return IntStream.range(0, spillsCount)
                 .mapToObj(i -> readPages(getPath(i)))
                 .collect(toImmutableList());
