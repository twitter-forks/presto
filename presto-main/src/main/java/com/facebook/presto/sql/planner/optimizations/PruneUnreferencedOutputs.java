/*
 * Licensed under the Apache License, Version 2.0 (the "License");
 * you may not use this file except in compliance with the License.
 * You may obtain a copy of the License at
 *
 *     http://www.apache.org/licenses/LICENSE-2.0
 *
 * Unless required by applicable law or agreed to in writing, software
 * distributed under the License is distributed on an "AS IS" BASIS,
 * WITHOUT WARRANTIES OR CONDITIONS OF ANY KIND, either express or implied.
 * See the License for the specific language governing permissions and
 * limitations under the License.
 */
package com.facebook.presto.sql.planner.optimizations;

import com.facebook.presto.Session;
import com.facebook.presto.metadata.Signature;
import com.facebook.presto.spi.ColumnHandle;
import com.facebook.presto.spi.type.Type;
import com.facebook.presto.sql.planner.DependencyExtractor;
import com.facebook.presto.sql.planner.ExpressionExtractor;
import com.facebook.presto.sql.planner.PartitioningScheme;
import com.facebook.presto.sql.planner.PlanNodeIdAllocator;
import com.facebook.presto.sql.planner.Symbol;
import com.facebook.presto.sql.planner.SymbolAllocator;
import com.facebook.presto.sql.planner.plan.AggregationNode;
import com.facebook.presto.sql.planner.plan.ApplyNode;
import com.facebook.presto.sql.planner.plan.Assignments;
import com.facebook.presto.sql.planner.plan.DeleteNode;
import com.facebook.presto.sql.planner.plan.DistinctLimitNode;
import com.facebook.presto.sql.planner.plan.ExceptNode;
import com.facebook.presto.sql.planner.plan.ExchangeNode;
import com.facebook.presto.sql.planner.plan.ExplainAnalyzeNode;
import com.facebook.presto.sql.planner.plan.FilterNode;
import com.facebook.presto.sql.planner.plan.GroupIdNode;
import com.facebook.presto.sql.planner.plan.IndexJoinNode;
import com.facebook.presto.sql.planner.plan.IndexSourceNode;
import com.facebook.presto.sql.planner.plan.IntersectNode;
import com.facebook.presto.sql.planner.plan.JoinNode;
import com.facebook.presto.sql.planner.plan.LimitNode;
import com.facebook.presto.sql.planner.plan.MarkDistinctNode;
import com.facebook.presto.sql.planner.plan.OutputNode;
import com.facebook.presto.sql.planner.plan.PlanNode;
import com.facebook.presto.sql.planner.plan.ProjectNode;
import com.facebook.presto.sql.planner.plan.RowNumberNode;
import com.facebook.presto.sql.planner.plan.SemiJoinNode;
import com.facebook.presto.sql.planner.plan.SimplePlanRewriter;
import com.facebook.presto.sql.planner.plan.SortNode;
import com.facebook.presto.sql.planner.plan.TableFinishNode;
import com.facebook.presto.sql.planner.plan.TableScanNode;
import com.facebook.presto.sql.planner.plan.TableWriterNode;
import com.facebook.presto.sql.planner.plan.TopNNode;
import com.facebook.presto.sql.planner.plan.TopNRowNumberNode;
import com.facebook.presto.sql.planner.plan.UnionNode;
import com.facebook.presto.sql.planner.plan.UnnestNode;
import com.facebook.presto.sql.planner.plan.ValuesNode;
import com.facebook.presto.sql.planner.plan.WindowNode;
import com.facebook.presto.sql.tree.Expression;
import com.facebook.presto.sql.tree.FunctionCall;
import com.facebook.presto.sql.tree.SymbolReference;
import com.google.common.collect.ImmutableList;
import com.google.common.collect.ImmutableListMultimap;
import com.google.common.collect.ImmutableMap;
import com.google.common.collect.ImmutableSet;
import com.google.common.collect.Iterables;
import com.google.common.collect.ListMultimap;
import com.google.common.collect.Maps;
import com.google.common.collect.Sets;

import java.util.ArrayList;
import java.util.Collection;
import java.util.HashMap;
import java.util.HashSet;
import java.util.List;
import java.util.Map;
import java.util.Optional;
import java.util.Set;
import java.util.stream.Collectors;
import java.util.stream.Stream;

import static com.facebook.presto.util.ImmutableCollectors.toImmutableList;
import static com.facebook.presto.util.ImmutableCollectors.toImmutableSet;
import static com.google.common.base.Predicates.in;
import static com.google.common.collect.Iterables.concat;
import static java.util.Objects.requireNonNull;

/**
 * Removes all computation that does is not referenced transitively from the root of the plan
 * <p>
 * E.g.,
 * <p>
 * {@code Output[$0] -> Project[$0 := $1 + $2, $3 = $4 / $5] -> ...}
 * <p>
 * gets rewritten as
 * <p>
 * {@code Output[$0] -> Project[$0 := $1 + $2] -> ...}
 */
public class PruneUnreferencedOutputs
        implements PlanOptimizer
{
    @Override
    public PlanNode optimize(PlanNode plan, Session session, Map<Symbol, Type> types, SymbolAllocator symbolAllocator, PlanNodeIdAllocator idAllocator)
    {
        requireNonNull(plan, "plan is null");
        requireNonNull(session, "session is null");
        requireNonNull(types, "types is null");
        requireNonNull(symbolAllocator, "symbolAllocator is null");
        requireNonNull(idAllocator, "idAllocator is null");

        return SimplePlanRewriter.rewriteWith(new Rewriter(), plan, ImmutableSet.of());
    }

    private static class Rewriter
            extends SimplePlanRewriter<Set<Symbol>>
    {
        @Override
        public PlanNode visitExplainAnalyze(ExplainAnalyzeNode node, RewriteContext<Set<Symbol>> context)
        {
            return context.defaultRewrite(node, ImmutableSet.copyOf(node.getSource().getOutputSymbols()));
        }

        @Override
        public PlanNode visitExchange(ExchangeNode node, RewriteContext<Set<Symbol>> context)
        {
            Set<Symbol> expectedOutputSymbols = Sets.newHashSet(context.get());
            node.getPartitioningScheme().getHashColumn().ifPresent(expectedOutputSymbols::add);
            node.getPartitioningScheme().getPartitioning().getColumns().stream()
                    .forEach(expectedOutputSymbols::add);

            List<List<Symbol>> inputsBySource = new ArrayList<>(node.getInputs().size());
            for (int i = 0; i < node.getInputs().size(); i++) {
                inputsBySource.add(new ArrayList<>());
            }

            List<Symbol> newOutputSymbols = new ArrayList<>(node.getOutputSymbols().size());
            for (int i = 0; i < node.getOutputSymbols().size(); i++) {
                Symbol outputSymbol = node.getOutputSymbols().get(i);
                if (expectedOutputSymbols.contains(outputSymbol)) {
                    newOutputSymbols.add(outputSymbol);
                    for (int source = 0; source < node.getInputs().size(); source++) {
                        inputsBySource.get(source).add(node.getInputs().get(source).get(i));
                    }
                }
            }

            // newOutputSymbols contains all partition and hash symbols so simply swap the output layout
            PartitioningScheme partitioningScheme = new PartitioningScheme(
                    node.getPartitioningScheme().getPartitioning(),
                    newOutputSymbols,
                    node.getPartitioningScheme().getHashColumn(),
                    node.getPartitioningScheme().isReplicateNulls(),
                    node.getPartitioningScheme().getBucketToPartition());

            ImmutableList.Builder<PlanNode> rewrittenSources = ImmutableList.<PlanNode>builder();
            for (int i = 0; i < node.getSources().size(); i++) {
                ImmutableSet.Builder<Symbol> expectedInputs = ImmutableSet.<Symbol>builder()
                        .addAll(inputsBySource.get(i));

                rewrittenSources.add(context.rewrite(
                        node.getSources().get(i),
                        expectedInputs.build()));
            }

            return new ExchangeNode(
                    node.getId(),
                    node.getType(),
                    node.getScope(),
                    partitioningScheme,
                    rewrittenSources.build(),
                    inputsBySource);
        }

        @Override
        public PlanNode visitJoin(JoinNode node, RewriteContext<Set<Symbol>> context)
        {
            Set<Symbol> expectedFilterInputs = new HashSet<>();
            if (node.getFilter().isPresent()) {
                expectedFilterInputs = ImmutableSet.<Symbol>builder()
                        .addAll(DependencyExtractor.extractUnique(node.getFilter().get()))
                        .addAll(context.get())
                        .build();
            }

            ImmutableSet.Builder<Symbol> leftInputsBuilder = ImmutableSet.builder();
            leftInputsBuilder.addAll(context.get()).addAll(Iterables.transform(node.getCriteria(), JoinNode.EquiJoinClause::getLeft));
            if (node.getLeftHashSymbol().isPresent()) {
                leftInputsBuilder.add(node.getLeftHashSymbol().get());
            }
            leftInputsBuilder.addAll(expectedFilterInputs);
            Set<Symbol> leftInputs = leftInputsBuilder.build();

            ImmutableSet.Builder<Symbol> rightInputsBuilder = ImmutableSet.builder();
            rightInputsBuilder.addAll(context.get()).addAll(Iterables.transform(node.getCriteria(), JoinNode.EquiJoinClause::getRight));
            if (node.getRightHashSymbol().isPresent()) {
                rightInputsBuilder.add(node.getRightHashSymbol().get());
            }
            rightInputsBuilder.addAll(expectedFilterInputs);
            Set<Symbol> rightInputs = rightInputsBuilder.build();

            PlanNode left = context.rewrite(node.getLeft(), leftInputs);
            PlanNode right = context.rewrite(node.getRight(), rightInputs);

            List<Symbol> outputSymbols;
            if (node.isCrossJoin()) {
                // do not prune nested joins output since it is not supported
                // TODO: remove this "if" branch when output symbols selection is supported by nested loop join
                outputSymbols = ImmutableList.<Symbol>builder()
                        .addAll(left.getOutputSymbols())
                        .addAll(right.getOutputSymbols())
                        .build();
            }
            else {
                Set<Symbol> seenSymbol = new HashSet<>();
                outputSymbols = node.getOutputSymbols().stream()
                        .filter(context.get()::contains)
                        .filter(seenSymbol::add)
                        .collect(toImmutableList());
            }

            return new JoinNode(node.getId(), node.getType(), left, right, node.getCriteria(), outputSymbols, node.getFilter(), node.getLeftHashSymbol(), node.getRightHashSymbol());
        }

        @Override
        public PlanNode visitSemiJoin(SemiJoinNode node, RewriteContext<Set<Symbol>> context)
        {
            ImmutableSet.Builder<Symbol> sourceInputsBuilder = ImmutableSet.builder();
            sourceInputsBuilder.addAll(context.get()).add(node.getSourceJoinSymbol());
            if (node.getSourceHashSymbol().isPresent()) {
                sourceInputsBuilder.add(node.getSourceHashSymbol().get());
            }
            Set<Symbol> sourceInputs = sourceInputsBuilder.build();

            ImmutableSet.Builder<Symbol> filteringSourceInputBuilder = ImmutableSet.builder();
            filteringSourceInputBuilder.add(node.getFilteringSourceJoinSymbol());
            if (node.getFilteringSourceHashSymbol().isPresent()) {
                filteringSourceInputBuilder.add(node.getFilteringSourceHashSymbol().get());
            }
            Set<Symbol> filteringSourceInputs = filteringSourceInputBuilder.build();

            PlanNode source = context.rewrite(node.getSource(), sourceInputs);
            PlanNode filteringSource = context.rewrite(node.getFilteringSource(), filteringSourceInputs);

            return new SemiJoinNode(node.getId(),
                    source,
                    filteringSource,
                    node.getSourceJoinSymbol(),
                    node.getFilteringSourceJoinSymbol(),
                    node.getSemiJoinOutput(),
                    node.getSourceHashSymbol(),
                    node.getFilteringSourceHashSymbol());
        }

        @Override
        public PlanNode visitIndexJoin(IndexJoinNode node, RewriteContext<Set<Symbol>> context)
        {
            ImmutableSet.Builder<Symbol> probeInputsBuilder = ImmutableSet.builder();
            probeInputsBuilder.addAll(context.get())
                    .addAll(Iterables.transform(node.getCriteria(), IndexJoinNode.EquiJoinClause::getProbe));
            if (node.getProbeHashSymbol().isPresent()) {
                probeInputsBuilder.add(node.getProbeHashSymbol().get());
            }
            Set<Symbol> probeInputs = probeInputsBuilder.build();

            ImmutableSet.Builder<Symbol> indexInputBuilder = ImmutableSet.builder();
            indexInputBuilder.addAll(context.get())
                    .addAll(Iterables.transform(node.getCriteria(), IndexJoinNode.EquiJoinClause::getIndex));
            if (node.getIndexHashSymbol().isPresent()) {
                indexInputBuilder.add(node.getIndexHashSymbol().get());
            }
            Set<Symbol> indexInputs = indexInputBuilder.build();

            PlanNode probeSource = context.rewrite(node.getProbeSource(), probeInputs);
            PlanNode indexSource = context.rewrite(node.getIndexSource(), indexInputs);

            return new IndexJoinNode(node.getId(), node.getType(), probeSource, indexSource, node.getCriteria(), node.getProbeHashSymbol(), node.getIndexHashSymbol());
        }

        @Override
        public PlanNode visitIndexSource(IndexSourceNode node, RewriteContext<Set<Symbol>> context)
        {
            List<Symbol> newOutputSymbols = node.getOutputSymbols().stream()
                    .filter(context.get()::contains)
                    .collect(toImmutableList());

            Set<Symbol> newLookupSymbols = node.getLookupSymbols().stream()
                    .filter(context.get()::contains)
                    .collect(toImmutableSet());

            Set<Symbol> requiredAssignmentSymbols = context.get();
            if (!node.getEffectiveTupleDomain().isNone()) {
                Set<Symbol> requiredSymbols = Maps.filterValues(node.getAssignments(), in(node.getEffectiveTupleDomain().getDomains().get().keySet())).keySet();
                requiredAssignmentSymbols = Sets.union(context.get(), requiredSymbols);
            }
            Map<Symbol, ColumnHandle> newAssignments = Maps.filterKeys(node.getAssignments(), in(requiredAssignmentSymbols));

            return new IndexSourceNode(node.getId(), node.getIndexHandle(), node.getTableHandle(), node.getLayout(), newLookupSymbols, newOutputSymbols, newAssignments, node.getEffectiveTupleDomain());
        }

        @Override
        public PlanNode visitAggregation(AggregationNode node, RewriteContext<Set<Symbol>> context)
        {
            ImmutableSet.Builder<Symbol> expectedInputs = ImmutableSet.<Symbol>builder()
                    .addAll(node.getGroupingKeys());
            if (node.getHashSymbol().isPresent()) {
                expectedInputs.add(node.getHashSymbol().get());
            }

            ImmutableMap.Builder<Symbol, Signature> functions = ImmutableMap.builder();
            ImmutableMap.Builder<Symbol, FunctionCall> functionCalls = ImmutableMap.builder();
            ImmutableMap.Builder<Symbol, Symbol> masks = ImmutableMap.builder();
            for (Map.Entry<Symbol, FunctionCall> entry : node.getAggregations().entrySet()) {
                Symbol symbol = entry.getKey();

                if (context.get().contains(symbol)) {
                    FunctionCall call = entry.getValue();
                    expectedInputs.addAll(DependencyExtractor.extractUnique(call));
                    if (node.getMasks().containsKey(symbol)) {
                        expectedInputs.add(node.getMasks().get(symbol));
                        masks.put(symbol, node.getMasks().get(symbol));
                    }

                    functionCalls.put(symbol, call);
                    functions.put(symbol, node.getFunctions().get(symbol));
                }
            }

            PlanNode source = context.rewrite(node.getSource(), expectedInputs.build());

            return new AggregationNode(node.getId(),
                    source,
                    functionCalls.build(),
                    functions.build(),
                    masks.build(),
                    node.getGroupingSets(),
                    node.getStep(),
                    node.getHashSymbol(),
                    node.getGroupIdSymbol());
        }

        @Override
        public PlanNode visitWindow(WindowNode node, RewriteContext<Set<Symbol>> context)
        {
            ImmutableSet.Builder<Symbol> expectedInputs = ImmutableSet.<Symbol>builder()
                    .addAll(context.get())
                    .addAll(node.getPartitionBy())
                    .addAll(node.getOrderBy());

            for (WindowNode.Frame frame : node.getFrames()) {
                if (frame.getStartValue().isPresent()) {
                    expectedInputs.add(frame.getStartValue().get());
                }
                if (frame.getEndValue().isPresent()) {
                    expectedInputs.add(frame.getEndValue().get());
                }
            }

            if (node.getHashSymbol().isPresent()) {
                expectedInputs.add(node.getHashSymbol().get());
            }

            ImmutableMap.Builder<Symbol, WindowNode.Function> functionsBuilder = ImmutableMap.builder();
            for (Map.Entry<Symbol, WindowNode.Function> entry : node.getWindowFunctions().entrySet()) {
                Symbol symbol = entry.getKey();
                WindowNode.Function function = entry.getValue();

                if (context.get().contains(symbol)) {
                    FunctionCall call = function.getFunctionCall();
                    expectedInputs.addAll(DependencyExtractor.extractUnique(call));

                    functionsBuilder.put(symbol, entry.getValue());
                }
            }

            PlanNode source = context.rewrite(node.getSource(), expectedInputs.build());

            Map<Symbol, WindowNode.Function> functions = functionsBuilder.build();

            if (functions.size() == 0) {
                return source;
            }

            return new WindowNode(
                    node.getId(),
                    source,
                    node.getSpecification(),
                    functions,
                    node.getHashSymbol(),
                    node.getPrePartitionedInputs(),
                    node.getPreSortedOrderPrefix());
        }

        @Override
        public PlanNode visitTableScan(TableScanNode node, RewriteContext<Set<Symbol>> context)
        {
            Set<Symbol> requiredTableScanOutputs = context.get().stream()
                    .filter(node.getOutputSymbols()::contains)
                    .collect(toImmutableSet());

            List<Symbol> newOutputSymbols = node.getOutputSymbols().stream()
                    .filter(requiredTableScanOutputs::contains)
                    .collect(toImmutableList());

            Map<Symbol, ColumnHandle> newAssignments = Maps.filterKeys(node.getAssignments(), in(requiredTableScanOutputs));

            return new TableScanNode(
                    node.getId(),
                    node.getTable(),
                    newOutputSymbols,
                    newAssignments,
                    node.getLayout(),
                    node.getCurrentConstraint(),
                    node.getOriginalConstraint());
        }

        @Override
        public PlanNode visitFilter(FilterNode node, RewriteContext<Set<Symbol>> context)
        {
            Set<Symbol> expectedInputs = ImmutableSet.<Symbol>builder()
                    .addAll(DependencyExtractor.extractUnique(node.getPredicate()))
                    .addAll(context.get())
                    .build();

            PlanNode source = context.rewrite(node.getSource(), expectedInputs);

            return new FilterNode(node.getId(), source, node.getPredicate());
        }

        @Override
        public PlanNode visitGroupId(GroupIdNode node, RewriteContext<Set<Symbol>> context)
        {
            ImmutableSet.Builder<Symbol> expectedInputs = ImmutableSet.builder();

            Map<Symbol, Symbol> newArgumentMappings = node.getArgumentMappings().entrySet().stream()
                    .filter(entry -> context.get().contains(entry.getKey()))
                    .collect(Collectors.toMap(Map.Entry::getKey, Map.Entry::getValue));
            expectedInputs.addAll(newArgumentMappings.values());

            ImmutableList.Builder<List<Symbol>> newGroupingSets = ImmutableList.builder();
            Map<Symbol, Symbol> newGroupingMapping = new HashMap<>();

            for (List<Symbol> groupingSet : node.getGroupingSets()) {
                ImmutableList.Builder<Symbol> newGroupingSet = ImmutableList.builder();

                for (Symbol output : groupingSet) {
                    if (context.get().contains(output)) {
                        newGroupingSet.add(output);
                        newGroupingMapping.putIfAbsent(output, node.getGroupingSetMappings().get(output));
                        expectedInputs.add(node.getGroupingSetMappings().get(output));
                    }
                }
                newGroupingSets.add(newGroupingSet.build());
            }

            PlanNode source = context.rewrite(node.getSource(), expectedInputs.build());
            return new GroupIdNode(node.getId(), source, newGroupingSets.build(), newGroupingMapping, newArgumentMappings, node.getGroupIdSymbol());
        }

        @Override
        public PlanNode visitMarkDistinct(MarkDistinctNode node, RewriteContext<Set<Symbol>> context)
        {
            if (!context.get().contains(node.getMarkerSymbol())) {
                return context.rewrite(node.getSource(), context.get());
            }

            ImmutableSet.Builder<Symbol> expectedInputs = ImmutableSet.<Symbol>builder()
                    .addAll(node.getDistinctSymbols())
                    .addAll(context.get().stream()
                            .filter(symbol -> !symbol.equals(node.getMarkerSymbol()))
                            .collect(toImmutableList()));

            if (node.getHashSymbol().isPresent()) {
                expectedInputs.add(node.getHashSymbol().get());
            }
            PlanNode source = context.rewrite(node.getSource(), expectedInputs.build());

            return new MarkDistinctNode(node.getId(), source, node.getMarkerSymbol(), node.getDistinctSymbols(), node.getHashSymbol());
        }

        @Override
        public PlanNode visitUnnest(UnnestNode node, RewriteContext<Set<Symbol>> context)
        {
            List<Symbol> replicateSymbols = node.getReplicateSymbols().stream()
                    .filter(context.get()::contains)
                    .collect(toImmutableList());

            Optional<Symbol> ordinalitySymbol = node.getOrdinalitySymbol();
            if (ordinalitySymbol.isPresent() && !context.get().contains(ordinalitySymbol.get())) {
                ordinalitySymbol = Optional.empty();
            }
            Map<Symbol, List<Symbol>> unnestSymbols = node.getUnnestSymbols();
            ImmutableSet.Builder<Symbol> expectedInputs = ImmutableSet.<Symbol>builder()
                    .addAll(replicateSymbols)
                    .addAll(unnestSymbols.keySet());

            PlanNode source = context.rewrite(node.getSource(), expectedInputs.build());
            return new UnnestNode(node.getId(), source, replicateSymbols, unnestSymbols, ordinalitySymbol);
        }

        @Override
        public PlanNode visitProject(ProjectNode node, RewriteContext<Set<Symbol>> context)
        {
            ImmutableSet.Builder<Symbol> expectedInputs = ImmutableSet.builder();

<<<<<<< HEAD
            ImmutableMap.Builder<Symbol, Expression> builder = ImmutableMap.builder();
            ImmutableList.Builder<Expression> removedExpressions = ImmutableList.builder();
=======
            Assignments.Builder builder = Assignments.builder();
>>>>>>> 50c7a009
            for (int i = 0; i < node.getOutputSymbols().size(); i++) {
                Symbol output = node.getOutputSymbols().get(i);
                Expression expression = node.getAssignments().get(output);

                if (context.get().contains(output)) {
                    expectedInputs.addAll(DependencyExtractor.extractUnique(expression));
                    builder.put(output, expression);
                }
                else {
                    removedExpressions.add(expression);
                }
            }

            Map<Symbol, Expression> assignments = builder.build();
            PlanNode rewrittenSource = pruneUnreferencedApplyNodes(removedExpressions.build(), node.getSource(), assignments);
            rewrittenSource = context.rewrite(rewrittenSource, expectedInputs.build());

            return new ProjectNode(node.getId(), rewrittenSource, assignments);
        }

        private PlanNode pruneUnreferencedApplyNodes(List<Expression> removedExpressions, PlanNode node, Map<Symbol, Expression> assignments)
        {
            Set<Symbol> symbolsUsedByProjection = assignments.values().stream()
                    .map(DependencyExtractor::extractUnique)
                    .flatMap(Set::stream)
                    .collect(toImmutableSet());

            PlanNode rewrittenNode = node;
            for (Expression removedExpression : removedExpressions) {
                for (Symbol symbol : DependencyExtractor.extractUnique(removedExpression)) {
                    if (!symbolsUsedByProjection.contains(symbol)) {
                        UnusedApplyRemover unusedApplyRemover = new UnusedApplyRemover(symbol.toSymbolReference());
                        rewrittenNode = SimplePlanRewriter.rewriteWith(unusedApplyRemover, rewrittenNode, null);
                    }
                }
            }
            return rewrittenNode;
        }

        @Override
        public PlanNode visitOutput(OutputNode node, RewriteContext<Set<Symbol>> context)
        {
            Set<Symbol> expectedInputs = ImmutableSet.copyOf(node.getOutputSymbols());
            PlanNode source = context.rewrite(node.getSource(), expectedInputs);
            return new OutputNode(node.getId(), source, node.getColumnNames(), node.getOutputSymbols());
        }

        @Override
        public PlanNode visitLimit(LimitNode node, RewriteContext<Set<Symbol>> context)
        {
            ImmutableSet.Builder<Symbol> expectedInputs = ImmutableSet.<Symbol>builder()
                    .addAll(context.get());
            PlanNode source = context.rewrite(node.getSource(), expectedInputs.build());
            return new LimitNode(node.getId(), source, node.getCount(), node.isPartial());
        }

        @Override
        public PlanNode visitDistinctLimit(DistinctLimitNode node, RewriteContext<Set<Symbol>> context)
        {
            Set<Symbol> expectedInputs;
            if (node.getHashSymbol().isPresent()) {
                expectedInputs = ImmutableSet.copyOf(concat(node.getOutputSymbols(), ImmutableList.of(node.getHashSymbol().get())));
            }
            else {
                expectedInputs = ImmutableSet.copyOf(node.getOutputSymbols());
            }
            PlanNode source = context.rewrite(node.getSource(), expectedInputs);
            return new DistinctLimitNode(node.getId(), source, node.getLimit(), node.isPartial(), node.getHashSymbol());
        }

        @Override
        public PlanNode visitTopN(TopNNode node, RewriteContext<Set<Symbol>> context)
        {
            ImmutableSet.Builder<Symbol> expectedInputs = ImmutableSet.<Symbol>builder()
                    .addAll(context.get())
                    .addAll(node.getOrderBy());

            PlanNode source = context.rewrite(node.getSource(), expectedInputs.build());

            return new TopNNode(node.getId(), source, node.getCount(), node.getOrderBy(), node.getOrderings(), node.isPartial());
        }

        @Override
        public PlanNode visitRowNumber(RowNumberNode node, RewriteContext<Set<Symbol>> context)
        {
            ImmutableSet.Builder<Symbol> inputsBuilder = ImmutableSet.builder();
            ImmutableSet.Builder<Symbol> expectedInputs = inputsBuilder
                    .addAll(context.get())
                    .addAll(node.getPartitionBy());

            if (node.getHashSymbol().isPresent()) {
                inputsBuilder.add(node.getHashSymbol().get());
            }
            PlanNode source = context.rewrite(node.getSource(), expectedInputs.build());

            return new RowNumberNode(node.getId(), source, node.getPartitionBy(), node.getRowNumberSymbol(), node.getMaxRowCountPerPartition(), node.getHashSymbol());
        }

        @Override
        public PlanNode visitTopNRowNumber(TopNRowNumberNode node, RewriteContext<Set<Symbol>> context)
        {
            ImmutableSet.Builder<Symbol> expectedInputs = ImmutableSet.<Symbol>builder()
                    .addAll(context.get())
                    .addAll(node.getPartitionBy())
                    .addAll(node.getOrderBy());

            if (node.getHashSymbol().isPresent()) {
                expectedInputs.add(node.getHashSymbol().get());
            }
            PlanNode source = context.rewrite(node.getSource(), expectedInputs.build());

            return new TopNRowNumberNode(node.getId(),
                    source,
                    node.getSpecification(),
                    node.getRowNumberSymbol(),
                    node.getMaxRowCountPerPartition(),
                    node.isPartial(),
                    node.getHashSymbol());
        }

        @Override
        public PlanNode visitSort(SortNode node, RewriteContext<Set<Symbol>> context)
        {
            Set<Symbol> expectedInputs = ImmutableSet.copyOf(concat(context.get(), node.getOrderBy()));

            PlanNode source = context.rewrite(node.getSource(), expectedInputs);

            return new SortNode(node.getId(), source, node.getOrderBy(), node.getOrderings());
        }

        @Override
        public PlanNode visitTableWriter(TableWriterNode node, RewriteContext<Set<Symbol>> context)
        {
            ImmutableSet.Builder<Symbol> expectedInputs = ImmutableSet.<Symbol>builder()
                    .addAll(node.getColumns());
            if (node.getPartitioningScheme().isPresent()) {
                PartitioningScheme partitioningScheme = node.getPartitioningScheme().get();
                partitioningScheme.getPartitioning().getColumns().stream()
                        .forEach(expectedInputs::add);
                partitioningScheme.getHashColumn().ifPresent(expectedInputs::add);
            }
            PlanNode source = context.rewrite(node.getSource(), expectedInputs.build());

            return new TableWriterNode(
                    node.getId(),
                    source,
                    node.getTarget(),
                    node.getColumns(),
                    node.getColumnNames(),
                    node.getOutputSymbols(),
                    node.getPartitioningScheme());
        }

        @Override
        public PlanNode visitTableFinish(TableFinishNode node, RewriteContext<Set<Symbol>> context)
        {
            // Maintain the existing inputs needed for TableCommitNode
            PlanNode source = context.rewrite(node.getSource(), ImmutableSet.copyOf(node.getSource().getOutputSymbols()));
            return new TableFinishNode(node.getId(), source, node.getTarget(), node.getOutputSymbols());
        }

        @Override
        public PlanNode visitDelete(DeleteNode node, RewriteContext<Set<Symbol>> context)
        {
            PlanNode source = context.rewrite(node.getSource(), ImmutableSet.of(node.getRowId()));
            return new DeleteNode(node.getId(), source, node.getTarget(), node.getRowId(), node.getOutputSymbols());
        }

        @Override
        public PlanNode visitUnion(UnionNode node, RewriteContext<Set<Symbol>> context)
        {
            // Find out which output symbols we need to keep
            ImmutableListMultimap.Builder<Symbol, Symbol> rewrittenSymbolMappingBuilder = ImmutableListMultimap.builder();
            for (Symbol symbol : node.getOutputSymbols()) {
                if (context.get().contains(symbol)) {
                    rewrittenSymbolMappingBuilder.putAll(symbol, node.getSymbolMapping().get(symbol));
                }
            }
            ListMultimap<Symbol, Symbol> rewrittenSymbolMapping = rewrittenSymbolMappingBuilder.build();

            // Find the corresponding input symbol to the remaining output symbols and prune the subplans
            ImmutableList.Builder<PlanNode> rewrittenSubPlans = ImmutableList.builder();
            for (int i = 0; i < node.getSources().size(); i++) {
                ImmutableSet.Builder<Symbol> expectedInputSymbols = ImmutableSet.builder();
                for (Collection<Symbol> symbols : rewrittenSymbolMapping.asMap().values()) {
                    expectedInputSymbols.add(Iterables.get(symbols, i));
                }
                rewrittenSubPlans.add(context.rewrite(node.getSources().get(i), expectedInputSymbols.build()));
            }

            return new UnionNode(node.getId(), rewrittenSubPlans.build(), rewrittenSymbolMapping, ImmutableList.copyOf(rewrittenSymbolMapping.keySet()));
        }

        @Override
        public PlanNode visitIntersect(IntersectNode node, RewriteContext<Set<Symbol>> context)
        {
            return new IntersectNode(node.getId(), node.getSources(), node.getSymbolMapping(), ImmutableList.copyOf(node.getSymbolMapping().keySet()));
        }

        @Override
        public PlanNode visitExcept(ExceptNode node, RewriteContext<Set<Symbol>> context)
        {
            return new ExceptNode(node.getId(), node.getSources(), node.getSymbolMapping(), ImmutableList.copyOf(node.getSymbolMapping().keySet()));
        }

        @Override
        public PlanNode visitValues(ValuesNode node, RewriteContext<Set<Symbol>> context)
        {
            ImmutableList.Builder<Symbol> rewrittenOutputSymbolsBuilder = ImmutableList.builder();
            ImmutableList.Builder<ImmutableList.Builder<Expression>> rowBuildersBuilder = ImmutableList.builder();
            // Initialize builder for each row
            for (int i = 0; i < node.getRows().size(); i++) {
                rowBuildersBuilder.add(ImmutableList.builder());
            }
            ImmutableList<ImmutableList.Builder<Expression>> rowBuilders = rowBuildersBuilder.build();
            for (int i = 0; i < node.getOutputSymbols().size(); i++) {
                Symbol outputSymbol = node.getOutputSymbols().get(i);
                // If output symbol is used
                if (context.get().contains(outputSymbol)) {
                    rewrittenOutputSymbolsBuilder.add(outputSymbol);
                    // Add the value of the output symbol for each row
                    for (int j = 0; j < node.getRows().size(); j++) {
                        rowBuilders.get(j).add(node.getRows().get(j).get(i));
                    }
                }
            }
            List<List<Expression>> rewrittenRows = rowBuilders.stream()
                    .map((rowBuilder) -> rowBuilder.build())
                    .collect(toImmutableList());
            return new ValuesNode(node.getId(), rewrittenOutputSymbolsBuilder.build(), rewrittenRows);
        }

        @Override
        public PlanNode visitApply(ApplyNode node, RewriteContext<Set<Symbol>> context)
        {
<<<<<<< HEAD
            PlanNode subquery = context.rewrite(node.getSubquery(), context.get());
=======
            // remove unused apply nodes
            if (intersection(node.getSubqueryAssignments().getSymbols(), context.get()).isEmpty()) {
                return context.rewrite(node.getInput(), context.get());
            }

            // extract symbols required subquery plan
            ImmutableSet.Builder<Symbol> subqueryAssignmentsSymbolsBuilder = ImmutableSet.builder();
            Assignments.Builder subqueryAssignments = Assignments.builder();
            for (Map.Entry<Symbol, Expression> entry : node.getSubqueryAssignments().getMap().entrySet()) {
                Symbol output = entry.getKey();
                Expression expression = entry.getValue();
                if (context.get().contains(output)) {
                    subqueryAssignmentsSymbolsBuilder.addAll(DependencyExtractor.extractUnique(expression));
                    subqueryAssignments.put(output, expression);
                }
            }

            Set<Symbol> subqueryAssignmentsSymbols = subqueryAssignmentsSymbolsBuilder.build();
            PlanNode subquery = context.rewrite(node.getSubquery(), subqueryAssignmentsSymbols);
>>>>>>> 50c7a009

            // prune not used correlation symbols
            Set<Symbol> subquerySymbols = DependencyExtractor.extractUnique(subquery);
            List<Symbol> newCorrelation = node.getCorrelation().stream()
                    .filter(subquerySymbols::contains)
                    .collect(toImmutableList());

            Set<Symbol> inputContext = ImmutableSet.<Symbol>builder()
                    .addAll(context.get())
                    .addAll(newCorrelation)
                    .build();
            PlanNode input = context.rewrite(node.getInput(), inputContext);
            return new ApplyNode(node.getId(), input, subquery, newCorrelation);
        }
    }

    /**
     * Removes ApplyNode which subquery produces given Expression (valueList of InPredicate or SymbolReference) only if
     * that Expression is not used.
     */
    private static class UnusedApplyRemover
            extends ApplyNodeRewriter
    {
        public UnusedApplyRemover(SymbolReference symbolReference)
        {
            super(symbolReference);
        }

        @Override
        protected PlanNode visitPlan(PlanNode node, RewriteContext<Void> context)
        {
            if (usesSymbol(node, getReferenceSymbol())) {
                return node;
            }
            return context.defaultRewrite(node);
        }

        @Override
        public PlanNode visitProject(ProjectNode node, RewriteContext<Void> context)
        {
            return visitPlan(node, context);
        }

        @Override
        public PlanNode visitJoin(JoinNode node, RewriteContext<Void> context)
        {
            if (usesSymbol(node, getReferenceSymbol())) {
                return node;
            }

            boolean usesSymbolInCriteria = node.getCriteria().stream()
                    .flatMap(criteria -> Stream.of(criteria.getLeft(), criteria.getRight()))
                    .anyMatch(criteriaSymbol -> criteriaSymbol.equals(getReferenceSymbol()));

            if (usesSymbolInCriteria) {
                return node;
            }

            return context.defaultRewrite(node);
        }

        @Override
        public PlanNode visitIndexJoin(IndexJoinNode node, RewriteContext<Void> context)
        {
            if (usesSymbol(node, getReferenceSymbol())) {
                return node;
            }

            boolean usesSymbolInCriteria = node.getCriteria().stream()
                    .flatMap(criteria -> Stream.of(criteria.getProbe(), criteria.getIndex()))
                    .anyMatch(criteriaSymbol -> criteriaSymbol.equals(getReferenceSymbol()));

            if (usesSymbolInCriteria) {
                return node;
            }

            return context.defaultRewrite(node);
        }

        private Symbol getReferenceSymbol()
        {
            return Symbol.from(reference);
        }

        @Override
        public PlanNode visitSemiJoin(SemiJoinNode node, RewriteContext<Void> context)
        {
            if (usesSymbol(node, getReferenceSymbol())) {
                return node;
            }

            boolean usesSymbolInCriteria = node.getSourceJoinSymbol().equals(getReferenceSymbol())
                    && node.getFilteringSourceJoinSymbol().equals(getReferenceSymbol());

            if (usesSymbolInCriteria) {
                return node;
            }

            return context.defaultRewrite(node);
        }

        @Override
        protected PlanNode rewriteApply(ApplyNode node)
        {
            return node.getInput();
        }
    }

    private static boolean usesSymbol(PlanNode node, Symbol symbol)
    {
        return ExpressionExtractor.extractExpressionsNonRecursive(node).stream()
                .anyMatch(nodeExpression -> DependencyExtractor.extractUnique(nodeExpression).contains(symbol));
    }
}<|MERGE_RESOLUTION|>--- conflicted
+++ resolved
@@ -18,7 +18,6 @@
 import com.facebook.presto.spi.ColumnHandle;
 import com.facebook.presto.spi.type.Type;
 import com.facebook.presto.sql.planner.DependencyExtractor;
-import com.facebook.presto.sql.planner.ExpressionExtractor;
 import com.facebook.presto.sql.planner.PartitioningScheme;
 import com.facebook.presto.sql.planner.PlanNodeIdAllocator;
 import com.facebook.presto.sql.planner.Symbol;
@@ -44,6 +43,7 @@
 import com.facebook.presto.sql.planner.plan.ProjectNode;
 import com.facebook.presto.sql.planner.plan.RowNumberNode;
 import com.facebook.presto.sql.planner.plan.SemiJoinNode;
+import com.facebook.presto.sql.planner.plan.SetOperationNode;
 import com.facebook.presto.sql.planner.plan.SimplePlanRewriter;
 import com.facebook.presto.sql.planner.plan.SortNode;
 import com.facebook.presto.sql.planner.plan.TableFinishNode;
@@ -57,7 +57,6 @@
 import com.facebook.presto.sql.planner.plan.WindowNode;
 import com.facebook.presto.sql.tree.Expression;
 import com.facebook.presto.sql.tree.FunctionCall;
-import com.facebook.presto.sql.tree.SymbolReference;
 import com.google.common.collect.ImmutableList;
 import com.google.common.collect.ImmutableListMultimap;
 import com.google.common.collect.ImmutableMap;
@@ -76,12 +75,12 @@
 import java.util.Optional;
 import java.util.Set;
 import java.util.stream.Collectors;
-import java.util.stream.Stream;
 
 import static com.facebook.presto.util.ImmutableCollectors.toImmutableList;
 import static com.facebook.presto.util.ImmutableCollectors.toImmutableSet;
 import static com.google.common.base.Predicates.in;
 import static com.google.common.collect.Iterables.concat;
+import static com.google.common.collect.Sets.intersection;
 import static java.util.Objects.requireNonNull;
 
 /**
@@ -151,7 +150,7 @@
                     node.getPartitioningScheme().isReplicateNulls(),
                     node.getPartitioningScheme().getBucketToPartition());
 
-            ImmutableList.Builder<PlanNode> rewrittenSources = ImmutableList.<PlanNode>builder();
+            ImmutableList.Builder<PlanNode> rewrittenSources = ImmutableList.builder();
             for (int i = 0; i < node.getSources().size(); i++) {
                 ImmutableSet.Builder<Symbol> expectedInputs = ImmutableSet.<Symbol>builder()
                         .addAll(inputsBySource.get(i));
@@ -501,12 +500,7 @@
         {
             ImmutableSet.Builder<Symbol> expectedInputs = ImmutableSet.builder();
 
-<<<<<<< HEAD
-            ImmutableMap.Builder<Symbol, Expression> builder = ImmutableMap.builder();
-            ImmutableList.Builder<Expression> removedExpressions = ImmutableList.builder();
-=======
             Assignments.Builder builder = Assignments.builder();
->>>>>>> 50c7a009
             for (int i = 0; i < node.getOutputSymbols().size(); i++) {
                 Symbol output = node.getOutputSymbols().get(i);
                 Expression expression = node.getAssignments().get(output);
@@ -515,35 +509,11 @@
                     expectedInputs.addAll(DependencyExtractor.extractUnique(expression));
                     builder.put(output, expression);
                 }
-                else {
-                    removedExpressions.add(expression);
-                }
-            }
-
-            Map<Symbol, Expression> assignments = builder.build();
-            PlanNode rewrittenSource = pruneUnreferencedApplyNodes(removedExpressions.build(), node.getSource(), assignments);
-            rewrittenSource = context.rewrite(rewrittenSource, expectedInputs.build());
-
-            return new ProjectNode(node.getId(), rewrittenSource, assignments);
-        }
-
-        private PlanNode pruneUnreferencedApplyNodes(List<Expression> removedExpressions, PlanNode node, Map<Symbol, Expression> assignments)
-        {
-            Set<Symbol> symbolsUsedByProjection = assignments.values().stream()
-                    .map(DependencyExtractor::extractUnique)
-                    .flatMap(Set::stream)
-                    .collect(toImmutableSet());
-
-            PlanNode rewrittenNode = node;
-            for (Expression removedExpression : removedExpressions) {
-                for (Symbol symbol : DependencyExtractor.extractUnique(removedExpression)) {
-                    if (!symbolsUsedByProjection.contains(symbol)) {
-                        UnusedApplyRemover unusedApplyRemover = new UnusedApplyRemover(symbol.toSymbolReference());
-                        rewrittenNode = SimplePlanRewriter.rewriteWith(unusedApplyRemover, rewrittenNode, null);
-                    }
-                }
-            }
-            return rewrittenNode;
+            }
+
+            PlanNode source = context.rewrite(node.getSource(), expectedInputs.build());
+
+            return new ProjectNode(node.getId(), source, builder.build());
         }
 
         @Override
@@ -678,6 +648,29 @@
         @Override
         public PlanNode visitUnion(UnionNode node, RewriteContext<Set<Symbol>> context)
         {
+            ListMultimap<Symbol, Symbol> rewrittenSymbolMapping = rewriteSetOperationSymbolMapping(node, context);
+            ImmutableList<PlanNode> rewrittenSubPlans = rewriteSetOperationSubPlans(node, context, rewrittenSymbolMapping);
+            return new UnionNode(node.getId(), rewrittenSubPlans, rewrittenSymbolMapping, ImmutableList.copyOf(rewrittenSymbolMapping.keySet()));
+        }
+
+        @Override
+        public PlanNode visitIntersect(IntersectNode node, RewriteContext<Set<Symbol>> context)
+        {
+            ListMultimap<Symbol, Symbol> rewrittenSymbolMapping = rewriteSetOperationSymbolMapping(node, context);
+            ImmutableList<PlanNode> rewrittenSubPlans = rewriteSetOperationSubPlans(node, context, rewrittenSymbolMapping);
+            return new IntersectNode(node.getId(), rewrittenSubPlans, rewrittenSymbolMapping, ImmutableList.copyOf(rewrittenSymbolMapping.keySet()));
+        }
+
+        @Override
+        public PlanNode visitExcept(ExceptNode node, RewriteContext<Set<Symbol>> context)
+        {
+            ListMultimap<Symbol, Symbol> rewrittenSymbolMapping = rewriteSetOperationSymbolMapping(node, context);
+            ImmutableList<PlanNode> rewrittenSubPlans = rewriteSetOperationSubPlans(node, context, rewrittenSymbolMapping);
+            return new ExceptNode(node.getId(), rewrittenSubPlans, rewrittenSymbolMapping, ImmutableList.copyOf(rewrittenSymbolMapping.keySet()));
+        }
+
+        private ListMultimap<Symbol, Symbol> rewriteSetOperationSymbolMapping(SetOperationNode node, RewriteContext<Set<Symbol>> context)
+        {
             // Find out which output symbols we need to keep
             ImmutableListMultimap.Builder<Symbol, Symbol> rewrittenSymbolMappingBuilder = ImmutableListMultimap.builder();
             for (Symbol symbol : node.getOutputSymbols()) {
@@ -685,8 +678,11 @@
                     rewrittenSymbolMappingBuilder.putAll(symbol, node.getSymbolMapping().get(symbol));
                 }
             }
-            ListMultimap<Symbol, Symbol> rewrittenSymbolMapping = rewrittenSymbolMappingBuilder.build();
-
+            return rewrittenSymbolMappingBuilder.build();
+        }
+
+        private ImmutableList<PlanNode> rewriteSetOperationSubPlans(SetOperationNode node, RewriteContext<Set<Symbol>> context, ListMultimap<Symbol, Symbol> rewrittenSymbolMapping)
+        {
             // Find the corresponding input symbol to the remaining output symbols and prune the subplans
             ImmutableList.Builder<PlanNode> rewrittenSubPlans = ImmutableList.builder();
             for (int i = 0; i < node.getSources().size(); i++) {
@@ -696,20 +692,7 @@
                 }
                 rewrittenSubPlans.add(context.rewrite(node.getSources().get(i), expectedInputSymbols.build()));
             }
-
-            return new UnionNode(node.getId(), rewrittenSubPlans.build(), rewrittenSymbolMapping, ImmutableList.copyOf(rewrittenSymbolMapping.keySet()));
-        }
-
-        @Override
-        public PlanNode visitIntersect(IntersectNode node, RewriteContext<Set<Symbol>> context)
-        {
-            return new IntersectNode(node.getId(), node.getSources(), node.getSymbolMapping(), ImmutableList.copyOf(node.getSymbolMapping().keySet()));
-        }
-
-        @Override
-        public PlanNode visitExcept(ExceptNode node, RewriteContext<Set<Symbol>> context)
-        {
-            return new ExceptNode(node.getId(), node.getSources(), node.getSymbolMapping(), ImmutableList.copyOf(node.getSymbolMapping().keySet()));
+            return rewrittenSubPlans.build();
         }
 
         @Override
@@ -742,9 +725,6 @@
         @Override
         public PlanNode visitApply(ApplyNode node, RewriteContext<Set<Symbol>> context)
         {
-<<<<<<< HEAD
-            PlanNode subquery = context.rewrite(node.getSubquery(), context.get());
-=======
             // remove unused apply nodes
             if (intersection(node.getSubqueryAssignments().getSymbols(), context.get()).isEmpty()) {
                 return context.rewrite(node.getInput(), context.get());
@@ -764,7 +744,6 @@
 
             Set<Symbol> subqueryAssignmentsSymbols = subqueryAssignmentsSymbolsBuilder.build();
             PlanNode subquery = context.rewrite(node.getSubquery(), subqueryAssignmentsSymbols);
->>>>>>> 50c7a009
 
             // prune not used correlation symbols
             Set<Symbol> subquerySymbols = DependencyExtractor.extractUnique(subquery);
@@ -775,107 +754,10 @@
             Set<Symbol> inputContext = ImmutableSet.<Symbol>builder()
                     .addAll(context.get())
                     .addAll(newCorrelation)
+                    .addAll(subqueryAssignmentsSymbols) // need to include those: e.g: "expr" from "expr IN (SELECT 1)"
                     .build();
             PlanNode input = context.rewrite(node.getInput(), inputContext);
-            return new ApplyNode(node.getId(), input, subquery, newCorrelation);
-        }
-    }
-
-    /**
-     * Removes ApplyNode which subquery produces given Expression (valueList of InPredicate or SymbolReference) only if
-     * that Expression is not used.
-     */
-    private static class UnusedApplyRemover
-            extends ApplyNodeRewriter
-    {
-        public UnusedApplyRemover(SymbolReference symbolReference)
-        {
-            super(symbolReference);
-        }
-
-        @Override
-        protected PlanNode visitPlan(PlanNode node, RewriteContext<Void> context)
-        {
-            if (usesSymbol(node, getReferenceSymbol())) {
-                return node;
-            }
-            return context.defaultRewrite(node);
-        }
-
-        @Override
-        public PlanNode visitProject(ProjectNode node, RewriteContext<Void> context)
-        {
-            return visitPlan(node, context);
-        }
-
-        @Override
-        public PlanNode visitJoin(JoinNode node, RewriteContext<Void> context)
-        {
-            if (usesSymbol(node, getReferenceSymbol())) {
-                return node;
-            }
-
-            boolean usesSymbolInCriteria = node.getCriteria().stream()
-                    .flatMap(criteria -> Stream.of(criteria.getLeft(), criteria.getRight()))
-                    .anyMatch(criteriaSymbol -> criteriaSymbol.equals(getReferenceSymbol()));
-
-            if (usesSymbolInCriteria) {
-                return node;
-            }
-
-            return context.defaultRewrite(node);
-        }
-
-        @Override
-        public PlanNode visitIndexJoin(IndexJoinNode node, RewriteContext<Void> context)
-        {
-            if (usesSymbol(node, getReferenceSymbol())) {
-                return node;
-            }
-
-            boolean usesSymbolInCriteria = node.getCriteria().stream()
-                    .flatMap(criteria -> Stream.of(criteria.getProbe(), criteria.getIndex()))
-                    .anyMatch(criteriaSymbol -> criteriaSymbol.equals(getReferenceSymbol()));
-
-            if (usesSymbolInCriteria) {
-                return node;
-            }
-
-            return context.defaultRewrite(node);
-        }
-
-        private Symbol getReferenceSymbol()
-        {
-            return Symbol.from(reference);
-        }
-
-        @Override
-        public PlanNode visitSemiJoin(SemiJoinNode node, RewriteContext<Void> context)
-        {
-            if (usesSymbol(node, getReferenceSymbol())) {
-                return node;
-            }
-
-            boolean usesSymbolInCriteria = node.getSourceJoinSymbol().equals(getReferenceSymbol())
-                    && node.getFilteringSourceJoinSymbol().equals(getReferenceSymbol());
-
-            if (usesSymbolInCriteria) {
-                return node;
-            }
-
-            return context.defaultRewrite(node);
-        }
-
-        @Override
-        protected PlanNode rewriteApply(ApplyNode node)
-        {
-            return node.getInput();
-        }
-    }
-
-    private static boolean usesSymbol(PlanNode node, Symbol symbol)
-    {
-        return ExpressionExtractor.extractExpressionsNonRecursive(node).stream()
-                .anyMatch(nodeExpression -> DependencyExtractor.extractUnique(nodeExpression).contains(symbol));
+            return new ApplyNode(node.getId(), input, subquery, subqueryAssignments.build(), newCorrelation);
+        }
     }
 }