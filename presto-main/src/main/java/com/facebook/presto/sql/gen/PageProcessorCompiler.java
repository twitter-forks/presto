/*
 * Licensed under the Apache License, Version 2.0 (the "License");
 * you may not use this file except in compliance with the License.
 * You may obtain a copy of the License at
 *
 *     http://www.apache.org/licenses/LICENSE-2.0
 *
 * Unless required by applicable law or agreed to in writing, software
 * distributed under the License is distributed on an "AS IS" BASIS,
 * WITHOUT WARRANTIES OR CONDITIONS OF ANY KIND, either express or implied.
 * See the License for the specific language governing permissions and
 * limitations under the License.
 */
package com.facebook.presto.sql.gen;

import com.facebook.presto.bytecode.BytecodeBlock;
import com.facebook.presto.bytecode.BytecodeNode;
import com.facebook.presto.bytecode.ClassDefinition;
import com.facebook.presto.bytecode.FieldDefinition;
import com.facebook.presto.bytecode.MethodDefinition;
import com.facebook.presto.bytecode.Parameter;
import com.facebook.presto.bytecode.Scope;
import com.facebook.presto.bytecode.Variable;
import com.facebook.presto.bytecode.control.ForLoop;
import com.facebook.presto.bytecode.control.IfStatement;
import com.facebook.presto.bytecode.expression.BytecodeExpression;
import com.facebook.presto.bytecode.instruction.LabelNode;
import com.facebook.presto.metadata.Metadata;
import com.facebook.presto.operator.PageProcessor;
import com.facebook.presto.spi.ConnectorSession;
import com.facebook.presto.spi.Page;
import com.facebook.presto.spi.PageBuilder;
import com.facebook.presto.spi.block.Block;
import com.facebook.presto.spi.block.BlockBuilder;
import com.facebook.presto.spi.block.DictionaryBlock;
import com.facebook.presto.spi.block.DictionaryId;
import com.facebook.presto.spi.block.LazyBlock;
import com.facebook.presto.spi.block.RunLengthEncodedBlock;
import com.facebook.presto.spi.type.Type;
import com.facebook.presto.sql.relational.CallExpression;
import com.facebook.presto.sql.relational.ConstantExpression;
import com.facebook.presto.sql.relational.DeterminismEvaluator;
import com.facebook.presto.sql.relational.Expressions;
import com.facebook.presto.sql.relational.InputReferenceExpression;
import com.facebook.presto.sql.relational.RowExpression;
import com.facebook.presto.sql.relational.RowExpressionVisitor;
import com.google.common.collect.ImmutableList;
import com.google.common.collect.ImmutableMap;
import com.google.common.collect.ImmutableSet;
import com.google.common.primitives.Primitives;

import java.util.Arrays;
import java.util.HashMap;
import java.util.List;
import java.util.Map;
import java.util.Set;
import java.util.TreeSet;
import java.util.stream.IntStream;

import static com.facebook.presto.bytecode.Access.FINAL;
import static com.facebook.presto.bytecode.Access.PRIVATE;
import static com.facebook.presto.bytecode.Access.PUBLIC;
import static com.facebook.presto.bytecode.Access.a;
import static com.facebook.presto.bytecode.Parameter.arg;
import static com.facebook.presto.bytecode.ParameterizedType.type;
import static com.facebook.presto.bytecode.expression.BytecodeExpressions.add;
import static com.facebook.presto.bytecode.expression.BytecodeExpressions.constantFalse;
import static com.facebook.presto.bytecode.expression.BytecodeExpressions.constantInt;
import static com.facebook.presto.bytecode.expression.BytecodeExpressions.constantNull;
import static com.facebook.presto.bytecode.expression.BytecodeExpressions.constantTrue;
import static com.facebook.presto.bytecode.expression.BytecodeExpressions.equal;
import static com.facebook.presto.bytecode.expression.BytecodeExpressions.invokeStatic;
import static com.facebook.presto.bytecode.expression.BytecodeExpressions.lessThan;
import static com.facebook.presto.bytecode.expression.BytecodeExpressions.newArray;
import static com.facebook.presto.bytecode.expression.BytecodeExpressions.newInstance;
import static com.facebook.presto.bytecode.instruction.JumpInstruction.jump;
import static com.facebook.presto.sql.gen.BytecodeUtils.generateWrite;
import static com.facebook.presto.sql.gen.BytecodeUtils.loadConstant;
import static com.facebook.presto.sql.gen.TryCodeGenerator.defineTryMethod;
import static com.google.common.base.Preconditions.checkState;
import static com.google.common.base.Verify.verify;
import static com.google.common.collect.Iterables.concat;
import static com.google.common.collect.Iterables.getOnlyElement;
import static java.util.Collections.singletonList;
import static java.util.stream.Collectors.toList;

public class PageProcessorCompiler
        implements BodyCompiler<PageProcessor>
{
    private final Metadata metadata;
    private final DeterminismEvaluator determinismEvaluator;

    public PageProcessorCompiler(Metadata metadata)
    {
        this.metadata = metadata;
        this.determinismEvaluator = new DeterminismEvaluator(metadata.getFunctionRegistry());
    }

    @Override
    public void generateMethods(ClassDefinition classDefinition, CallSiteBinder callSiteBinder, RowExpression filter, List<RowExpression> projections)
    {
        CachedInstanceBinder cachedInstanceBinder = new CachedInstanceBinder(classDefinition, callSiteBinder);
        ImmutableList.Builder<MethodDefinition> projectMethods = ImmutableList.builder();
        ImmutableList.Builder<MethodDefinition> projectColumnarMethods = ImmutableList.builder();
        ImmutableList.Builder<MethodDefinition> projectDictionaryMethods = ImmutableList.builder();
        for (int i = 0; i < projections.size(); i++) {
            MethodDefinition project = generateProjectMethod(classDefinition, callSiteBinder, cachedInstanceBinder, "project_" + i, projections.get(i));
            MethodDefinition projectColumnar = generateProjectColumnarMethod(classDefinition, callSiteBinder, "projectColumnar_" + i, projections.get(i), project);
            MethodDefinition projectRLE = generateProjectRLEMethod(classDefinition, "projectRLE_" + i, projections.get(i), project, projectColumnar);
            MethodDefinition projectDictionary = generateProjectDictionaryMethod(classDefinition, "projectDictionary_" + i, projections.get(i), project, projectColumnar, projectRLE);

            projectMethods.add(project);
            projectColumnarMethods.add(projectColumnar);
            projectDictionaryMethods.add(projectDictionary);
        }

        List<MethodDefinition> projectMethodDefinitions = projectMethods.build();
        List<MethodDefinition> projectColumnarMethodDefinitions = projectColumnarMethods.build();
        List<MethodDefinition> projectDictionaryMethodDefinitions = projectDictionaryMethods.build();

        generateProcessMethod(classDefinition, filter, projections, projectMethodDefinitions);
        generateGetNonLazyPageMethod(classDefinition, filter, projections);
        generateProcessColumnarMethod(classDefinition, projections, projectColumnarMethodDefinitions);
        generateProcessColumnarDictionaryMethod(classDefinition, projections, projectDictionaryMethodDefinitions);

        generateFilterPageMethod(classDefinition, filter);
        generateFilterMethod(classDefinition, callSiteBinder, cachedInstanceBinder, filter);
        generateConstructor(classDefinition, cachedInstanceBinder, projections.size());
    }

    private static void generateConstructor(ClassDefinition classDefinition, CachedInstanceBinder cachedInstanceBinder, int projectionCount)
    {
        MethodDefinition constructorDefinition = classDefinition.declareConstructor(a(PUBLIC));
        FieldDefinition inputDictionaries = classDefinition.declareField(a(PRIVATE, FINAL), "inputDictionaries", Block[].class);
        FieldDefinition outputDictionaries = classDefinition.declareField(a(PRIVATE, FINAL), "outputDictionaries", Block[].class);

        FieldDefinition inputFilterDictionary = classDefinition.declareField(a(PRIVATE), "inputFilterDictionary", Block.class);
        FieldDefinition filterResult = classDefinition.declareField(a(PRIVATE), "filterResult", boolean[].class);

        BytecodeBlock body = constructorDefinition.getBody();
        Variable thisVariable = constructorDefinition.getThis();

        body.comment("super();")
                .append(thisVariable)
                .invokeConstructor(Object.class);

        body.append(thisVariable.setField(inputDictionaries, newArray(type(Block[].class), projectionCount)));
        body.append(thisVariable.setField(outputDictionaries, newArray(type(Block[].class), projectionCount)));

        body.append(thisVariable.setField(inputFilterDictionary, constantNull(Block.class)));
        body.append(thisVariable.setField(filterResult, constantNull(boolean[].class)));

        cachedInstanceBinder.generateInitializations(thisVariable, body);
        body.ret();
    }

    private static void generateProcessMethod(ClassDefinition classDefinition, RowExpression filter, List<RowExpression> projections, List<MethodDefinition> projectionMethods)
    {
        Parameter session = arg("session", ConnectorSession.class);
        Parameter page = arg("page", Page.class);
        Parameter start = arg("start", int.class);
        Parameter end = arg("end", int.class);
        Parameter pageBuilder = arg("pageBuilder", PageBuilder.class);
        MethodDefinition method = classDefinition.declareMethod(a(PUBLIC), "process", type(int.class), session, page, start, end, pageBuilder);

        Scope scope = method.getScope();
        BytecodeBlock body = method.getBody();
        Variable thisVariable = method.getThis();

        // extract blocks
        List<Integer> allInputChannels = getInputChannels(concat(projections, ImmutableList.of(filter)));
        ImmutableMap.Builder<Integer, Variable> builder = ImmutableMap.builder();
        for (int channel : allInputChannels) {
            Variable blockVariable = scope.declareVariable("block_" + channel, body, page.invoke("getBlock", Block.class, constantInt(channel)));
            builder.put(channel, blockVariable);
        }
        Map<Integer, Variable> channelBlocks = builder.build();
        Map<RowExpression, List<Variable>> expressionInputBlocks = getExpressionInputBlocks(projections, filter, channelBlocks);

        // projection body
        Variable position = scope.declareVariable(int.class, "position");

        BytecodeBlock project = new BytecodeBlock()
                .append(pageBuilder.invoke("declarePosition", void.class));

        for (int projectionIndex = 0; projectionIndex < projections.size(); projectionIndex++) {
            RowExpression projection = projections.get(projectionIndex);
            project.append(invokeProject(thisVariable, session, expressionInputBlocks.get(projection), position, pageBuilder, constantInt(projectionIndex), projectionMethods.get(projectionIndex)));
        }
        LabelNode done = new LabelNode("done");

        // for loop loop body
        ForLoop loop = new ForLoop()
                .initialize(position.set(start))
                .condition(lessThan(position, end))
                .update(position.set(add(position, constantInt(1))))
                .body(new BytecodeBlock()
                        .append(new IfStatement()
                                .condition(pageBuilder.invoke("isFull", boolean.class))
                                .ifTrue(jump(done)))
                        .append(new IfStatement()
                                .condition(invokeFilter(thisVariable, session, expressionInputBlocks.get(filter), position))
                                .ifTrue(project)));

        body
                .append(loop)
                .visitLabel(done)
                .append(position.ret());
    }

    private static void generateProcessColumnarMethod(
            ClassDefinition classDefinition,
            List<RowExpression> projections,
            List<MethodDefinition> projectColumnarMethods)
    {
        Parameter session = arg("session", ConnectorSession.class);
        Parameter page = arg("page", Page.class);
        Parameter types = arg("types", List.class);
        MethodDefinition method = classDefinition.declareMethod(a(PUBLIC), "processColumnar", type(Page.class), session, page, types);

        Scope scope = method.getScope();
        BytecodeBlock body = method.getBody();
        Variable thisVariable = method.getThis();

        Variable selectedPositions = scope.declareVariable("selectedPositions", body, thisVariable.invoke("filterPage", int[].class, session, page));
        Variable cardinality = scope.declareVariable("cardinality", body, selectedPositions.length());

        body.comment("if no rows selected return null")
                .append(new IfStatement()
                        .condition(equal(cardinality, constantInt(0)))
                        .ifTrue(constantNull(Page.class).ret()));

        if (projections.isEmpty()) {
            // if no projections, return new page with selected rows
            body.append(newInstance(Page.class, cardinality, newArray(type(Block[].class), 0)).ret());
            return;
        }

        Variable pageBuilder = scope.declareVariable("pageBuilder", body, newInstance(PageBuilder.class, cardinality, types));
        Variable outputBlocks = scope.declareVariable("outputBlocks", body, newArray(type(Block[].class), projections.size()));

        for (int projectionIndex = 0; projectionIndex < projections.size(); projectionIndex++) {
            List<BytecodeExpression> params = ImmutableList.<BytecodeExpression>builder()
                    .add(session)
                    .add(page)
                    .add(selectedPositions)
                    .add(pageBuilder)
                    .add(constantInt(projectionIndex))
                    .build();
            body.append(outputBlocks.setElement(projectionIndex, thisVariable.invoke(projectColumnarMethods.get(projectionIndex), params)));
        }

        // create new page from outputBlocks
        body.append(newInstance(Page.class, cardinality, outputBlocks).ret());
    }

    private static MethodDefinition generateProjectColumnarMethod(
            ClassDefinition classDefinition,
            CallSiteBinder callSiteBinder,
            String methodName,
            RowExpression projection,
            MethodDefinition projectionMethod)
    {
        Parameter session = arg("session", ConnectorSession.class);
        Parameter page = arg("page", Page.class);
        Parameter selectedPositions = arg("selectedPositions", int[].class);
        Parameter pageBuilder = arg("pageBuilder", PageBuilder.class);
        Parameter projectionIndex = arg("projectionIndex", int.class);

        List<Parameter> params = ImmutableList.<Parameter>builder()
                .add(session)
                .add(page)
                .add(selectedPositions)
                .add(pageBuilder)
                .add(projectionIndex)
                .build();
        MethodDefinition method = classDefinition.declareMethod(a(PRIVATE), methodName, type(Block.class), params);

        BytecodeBlock body = method.getBody();
        Scope scope = method.getScope();
        Variable thisVariable = method.getThis();

        ImmutableList.Builder<Variable> builder = ImmutableList.<Variable>builder();
        for (int channel : getInputChannels(projection)) {
            Variable blockVariable = scope.declareVariable("block_" + channel, body, page.invoke("getBlock", Block.class, constantInt(channel)));
            builder.add(blockVariable);
        }
        List<Variable> inputs = builder.build();

        Variable positionCount = scope.declareVariable("positionCount", body, page.invoke("getPositionCount", int.class));
        Variable position = scope.declareVariable("position", body, constantInt(0));
        Variable cardinality = scope.declareVariable("cardinality", body, selectedPositions.length());
        Variable outputBlock = scope.declareVariable(Block.class, "outputBlock");
        Variable blockBuilder = scope.declareVariable("blockBuilder", body, pageBuilder.invoke("getBlockBuilder", BlockBuilder.class, projectionIndex));
        Variable type = scope.declareVariable("type", body, pageBuilder.invoke("getType", Type.class, projectionIndex));

        BytecodeBlock projectBlock = new BytecodeBlock()
                .append(new ForLoop()
                        .initialize(position.set(constantInt(0)))
                        .condition(lessThan(position, cardinality))
                        .update(position.increment())
                        .body(invokeProject(
                                thisVariable,
                                session,
                                inputs,
                                selectedPositions.getElement(position),
                                pageBuilder,
                                projectionIndex,
                                projectionMethod)))
                .append(outputBlock.set(blockBuilder.invoke("build", Block.class)));

        if (isIdentityExpression(projection)) {
            // if nothing is filtered out, copy the entire block, else project it
            body.append(new IfStatement()
                    .condition(equal(cardinality, positionCount))
                    .ifTrue(new BytecodeBlock()
                            .append(inputs.get(0).invoke("assureLoaded", void.class))
                            .append(outputBlock.set(inputs.get(0))))
                    .ifFalse(projectBlock));
        }
        else if (isConstantExpression(projection)) {
            // if projection is a constant, create RLE block of constant expression with cardinality positions
            ConstantExpression constantExpression = (ConstantExpression) projection;
            verify(getInputChannels(projection).isEmpty());
            BytecodeExpression value = loadConstant(callSiteBinder, constantExpression.getValue(), Object.class);
            body.append(outputBlock.set(invokeStatic(RunLengthEncodedBlock.class, "create", Block.class, type, value, cardinality)));
        }
        else {
            body.append(projectBlock);
        }
        body.append(outputBlock.ret());
        return method;
    }

    private MethodDefinition generateProjectRLEMethod(
            ClassDefinition classDefinition,
            String methodName,
            RowExpression projection,
            MethodDefinition projectionMethod,
            MethodDefinition projectColumnar)
    {
        Parameter session = arg("session", ConnectorSession.class);
        Parameter page = arg("page", Page.class);
        Parameter selectedPositions = arg("selectedPositions", int[].class);
        Parameter pageBuilder = arg("pageBuilder", PageBuilder.class);
        Parameter projectionIndex = arg("projectionIndex", int.class);

        List<Parameter> params = ImmutableList.<Parameter>builder()
                .add(session)
                .add(page)
                .add(selectedPositions)
                .add(pageBuilder)
                .add(projectionIndex)
                .build();
        MethodDefinition method = classDefinition.declareMethod(a(PRIVATE), methodName, type(Block.class), params);

        BytecodeBlock body = method.getBody();
        Scope scope = method.getScope();
        Variable thisVariable = method.getThis();
        List<Integer> inputChannels = getInputChannels(projection);

        if (inputChannels.size() != 1 || !determinismEvaluator.isDeterministic(projection)) {
            body.append(thisVariable.invoke(projectColumnar, params)
                    .ret());
            return method;
        }

        Variable inputBlock = scope.declareVariable("inputBlock", body, page.invoke("getBlock", Block.class, constantInt(getOnlyElement(inputChannels))));
        body.append(new IfStatement()
                .condition(inputBlock.instanceOf(RunLengthEncodedBlock.class))
                .ifFalse(thisVariable.invoke(projectColumnar, params)
                        .ret()));

        Variable valueBlock = scope.declareVariable("valueBlock", body, inputBlock.cast(RunLengthEncodedBlock.class).invoke("getValue", Block.class));
        Variable blockBuilder = scope.declareVariable("blockBuilder", body, pageBuilder.invoke("getBlockBuilder", BlockBuilder.class, projectionIndex));

        body.append(invokeProject(
                thisVariable,
                session,
                singletonList(valueBlock),
                constantInt(0),
                pageBuilder,
                projectionIndex,
                projectionMethod));
        Variable outputValueBlock = scope.declareVariable("outputValueBlock", body, blockBuilder.invoke("build", Block.class));
        body.append(newInstance(RunLengthEncodedBlock.class, outputValueBlock, selectedPositions.length())
                .ret());

        return method;
    }

    private MethodDefinition generateProjectDictionaryMethod(
            ClassDefinition classDefinition,
            String methodName,
            RowExpression projection,
            MethodDefinition project,
            MethodDefinition projectColumnar,
            MethodDefinition projectRLE)
    {
        Parameter session = arg("session", ConnectorSession.class);
        Parameter page = arg("page", Page.class);
        Parameter selectedPositions = arg("selectedPositions", int[].class);
        Parameter pageBuilder = arg("pageBuilder", PageBuilder.class);
        Parameter projectionIndex = arg("projectionIndex", int.class);
        Parameter dictionarySourceIds = arg("dictionarySourceIds", Map.class);

        List<Parameter> params = ImmutableList.<Parameter>builder()
                .add(session)
                .add(page)
                .add(selectedPositions)
                .add(pageBuilder)
                .add(projectionIndex)
                .add(dictionarySourceIds)
                .build();

        List<Parameter> columnarParams = ImmutableList.<Parameter>builder()
                .add(session)
                .add(page)
                .add(selectedPositions)
                .add(pageBuilder)
                .add(projectionIndex)
                .build();

        MethodDefinition method = classDefinition.declareMethod(a(PRIVATE), methodName, type(Block.class), params);
        BytecodeBlock body = method.getBody();
        Scope scope = method.getScope();
        Variable thisVariable = method.getThis();

        List<Integer> inputChannels = getInputChannels(projection);

        if (inputChannels.size() != 1 || !determinismEvaluator.isDeterministic(projection)) {
            body.append(thisVariable.invoke(projectColumnar, columnarParams)
                    .ret());
            return method;
        }

        Variable inputBlock = scope.declareVariable("inputBlock", body, page.invoke("getBlock", Block.class, constantInt(getOnlyElement(inputChannels))));

        body.append(new IfStatement()
                .condition(inputBlock.instanceOf(RunLengthEncodedBlock.class))
                .ifTrue(thisVariable.invoke(projectRLE, columnarParams)
                        .ret()));

        body.append(new IfStatement()
                .condition(inputBlock.instanceOf(DictionaryBlock.class))
                .ifFalse(thisVariable.invoke(projectColumnar, columnarParams)
                        .ret()));

        Variable blockBuilder = scope.declareVariable("blockBuilder", body, pageBuilder.invoke("getBlockBuilder", BlockBuilder.class, projectionIndex));
        Variable cardinality = scope.declareVariable("cardinality", body, selectedPositions.length());

        Variable dictionary = scope.declareVariable(Block.class, "dictionary");
        Variable dictionaryCount = scope.declareVariable(int.class, "dictionaryCount");
        Variable inputSourceId = scope.declareVariable(DictionaryId.class, "inputSourceId");
        Variable outputSourceId = scope.declareVariable(DictionaryId.class, "outputSourceId");

        Variable outputDictionary = scope.declareVariable(Block.class, "outputDictionary");
        Variable outputIds = scope.declareVariable(int[].class, "outputIds");

        BytecodeExpression inputDictionaries = thisVariable.getField("inputDictionaries", Block[].class);
        BytecodeExpression outputDictionaries = thisVariable.getField("outputDictionaries", Block[].class);

        Variable position = scope.declareVariable("position", body, constantInt(0));

        BytecodeExpression castDictionaryBlock = inputBlock.cast(DictionaryBlock.class);
        body.comment("Extract dictionary, ids, positionCount and dictionarySourceId")
                .append(dictionary.set(castDictionaryBlock.invoke("getDictionary", Block.class)))
                .append(dictionaryCount.set(dictionary.invoke("getPositionCount", int.class)))
                .append(inputSourceId.set(castDictionaryBlock.invoke("getDictionarySourceId", DictionaryId.class)));

        BytecodeBlock projectDictionary = new BytecodeBlock()
                .comment("Project dictionary")
                .append(new ForLoop()
                        .initialize(position.set(constantInt(0)))
                        .condition(lessThan(position, dictionaryCount))
                        .update(position.increment())
                        .body(invokeProject(thisVariable, session, ImmutableList.of(dictionary), position, pageBuilder, projectionIndex, project)))
                .append(outputDictionary.set(blockBuilder.invoke("build", Block.class)))
                .append(inputDictionaries.setElement(projectionIndex, dictionary))
                .append(outputDictionaries.setElement(projectionIndex, outputDictionary));

        body.comment("Use processed dictionary, if available, else project it")
                .append(
                        new IfStatement()
                                .condition(equal(inputDictionaries.getElement(projectionIndex), dictionary))
                                .ifTrue(outputDictionary.set(outputDictionaries.getElement(projectionIndex)))
                                .ifFalse(projectDictionary));

        body.comment("Filter ids")
                .append(outputIds.set(newArray(type(int[].class), cardinality)))
                .append(new ForLoop()
                        .initialize(position.set(constantInt(0)))
                        .condition(lessThan(position, cardinality))
                        .update(position.increment())
                        .body(outputIds.setElement(position, castDictionaryBlock.invoke("getId", int.class, selectedPositions.getElement(position)))));

        body.append(outputSourceId.set(dictionarySourceIds.invoke("get", Object.class, inputSourceId.cast(Object.class)).cast(DictionaryId.class)));
        body.append(new IfStatement()
                .condition(equal(outputSourceId, constantNull(DictionaryId.class)))
                .ifTrue(new BytecodeBlock()
                        .append(outputSourceId.set(invokeStatic(DictionaryId.class, "randomDictionaryId", DictionaryId.class)))
                        .append(dictionarySourceIds.invoke("put", Object.class, inputSourceId.cast(Object.class), outputSourceId.cast(Object.class)))
                        .pop()));

        body.append(newInstance(DictionaryBlock.class, cardinality, outputDictionary, outputIds, constantFalse(), outputSourceId)
                .cast(Block.class)
                .ret());
        return method;
    }

    private static void generateProcessColumnarDictionaryMethod(
            ClassDefinition classDefinition,
            List<RowExpression> projections,
            List<MethodDefinition> projectDictionaryMethods)
    {
        Parameter session = arg("session", ConnectorSession.class);
        Parameter page = arg("page", Page.class);
        Parameter types = arg("types", List.class);
        MethodDefinition method = classDefinition.declareMethod(a(PUBLIC), "processColumnarDictionary", type(Page.class), session, page, types);

        Scope scope = method.getScope();
        BytecodeBlock body = method.getBody();
        Variable thisVariable = method.getThis();

        Variable selectedPositions = scope.declareVariable("selectedPositions", body, thisVariable.invoke("filterPage", int[].class, session, page));
        Variable cardinality = scope.declareVariable("cardinality", body, selectedPositions.length());
        Variable dictionarySourceIds = scope.declareVariable(type(Map.class, DictionaryId.class, DictionaryId.class), "dictionarySourceIds");
        body.append(dictionarySourceIds.set(newInstance(type(HashMap.class, DictionaryId.class, DictionaryId.class))));

        body.comment("if no rows selected return null")
                .append(new IfStatement()
                        .condition(equal(cardinality, constantInt(0)))
                        .ifTrue(constantNull(Page.class).ret()));

        if (projections.isEmpty()) {
            // if no projections, return new page with selected rows
            body.append(newInstance(Page.class, cardinality, newArray(type(Block[].class), 0)).ret());
            return;
        }

        // create PageBuilder
        Variable pageBuilder = scope.declareVariable("pageBuilder", body, newInstance(PageBuilder.class, cardinality, types));

        body.append(page.set(thisVariable.invoke("getNonLazyPage", Page.class, page)));

        // create outputBlocks
        Variable outputBlocks = scope.declareVariable("outputBlocks", body, newArray(type(Block[].class), projections.size()));
        for (int projectionIndex = 0; projectionIndex < projections.size(); projectionIndex++) {
            List<BytecodeExpression> params = ImmutableList.<BytecodeExpression>builder()
                    .add(session)
                    .add(page)
                    .add(selectedPositions)
                    .add(pageBuilder)
                    .add(constantInt(projectionIndex))
                    .add(dictionarySourceIds)
                    .build();

            body.append(outputBlocks.setElement(projectionIndex, thisVariable.invoke(projectDictionaryMethods.get(projectionIndex), params)));
        }

        body.append(newInstance(Page.class, cardinality, outputBlocks).ret());
    }

    private static void generateGetNonLazyPageMethod(ClassDefinition classDefinition, RowExpression filter, List<RowExpression> projections)
    {
        Parameter page = arg("page", Page.class);
        MethodDefinition method = classDefinition.declareMethod(a(PRIVATE), "getNonLazyPage", type(Page.class), page);

        Scope scope = method.getScope();
        BytecodeBlock body = method.getBody();

        List<Integer> allInputChannels = getInputChannels(concat(projections, ImmutableList.of(filter)));
        if (allInputChannels.isEmpty()) {
            body.append(page.ret());
            return;
        }

        Variable index = scope.declareVariable(int.class, "index");
        Variable channelCount = scope.declareVariable("channelCount", body, page.invoke("getChannelCount", int.class));
        Variable blocks = scope.declareVariable("blocks", body, newArray(type(Block[].class), channelCount));
        Variable inputBlock = scope.declareVariable(Block.class, "inputBlock");

        Variable positionCount = scope.declareVariable("positionCount", body, page.invoke("getPositionCount", int.class));
        Variable createNewPage = scope.declareVariable("createNewPage", body, constantFalse());

        ForLoop forLoop = new ForLoop()
                .initialize(index.set(constantInt(0)))
                .condition(lessThan(index, channelCount))
                .update(index.increment())
                .body(new BytecodeBlock()
                        .append(inputBlock.set(page.invoke("getBlock", Block.class, index)))
                        .append(new IfStatement()
                                .condition(inputBlock.instanceOf(LazyBlock.class))
                                .ifTrue(new BytecodeBlock()
                                        .append(blocks.setElement(index, inputBlock.cast(LazyBlock.class).invoke("getBlock", Block.class)))
                                        .append(createNewPage.set(constantTrue())))
                                .ifFalse(blocks.setElement(index, inputBlock))));

        body.append(forLoop);
        body.append(new IfStatement()
                .condition(createNewPage)
                .ifTrue(page.set(newInstance(Page.class, positionCount, blocks))));

        body.append(page.ret());
    }

    private void generateFilterPageMethod(ClassDefinition classDefinition, RowExpression filter)
    {
        Parameter session = arg("session", ConnectorSession.class);
        Parameter page = arg("page", Page.class);

        MethodDefinition method = classDefinition.declareMethod(a(PUBLIC), "filterPage", type(int[].class), session, page);
        method.comment("Filter: %s rows in the page", filter.toString());

        Scope scope = method.getScope();
        Variable thisVariable = method.getThis();
        BytecodeBlock body = method.getBody();

        Variable positionCount = scope.declareVariable("positionCount", body, page.invoke("getPositionCount", int.class));
        Variable selectedPositions = scope.declareVariable("selectedPositions", body, newArray(type(int[].class), positionCount));
        Variable selectedCount = scope.declareVariable("selectedCount", body, constantInt(0));
        Variable position = scope.declareVariable(int.class, "position");

        List<Integer> filterChannels = getInputChannels(filter);

        // extract block variables
        ImmutableList.Builder<Variable> blockVariablesBuilder = ImmutableList.<Variable>builder();
        for (int channel : filterChannels) {
            Variable blockVariable = scope.declareVariable("block_" + channel, body, page.invoke("getBlock", Block.class, constantInt(channel)));
            blockVariablesBuilder.add(blockVariable);
        }
        List<Variable> blockVariables = blockVariablesBuilder.build();
        if (filterChannels.size() == 1 && determinismEvaluator.isDeterministic(filter)) {
            BytecodeBlock ifFilterOnDictionaryBlock = getBytecodeFilterOnDictionary(session, scope, blockVariables.get(0));
            BytecodeBlock ifFilterOnRLEBlock = getBytecodeFilterOnRLE(session, scope, blockVariables.get(0));

            body.append(new IfStatement()
                    .condition(blockVariables.get(0).instanceOf(DictionaryBlock.class))
                    .ifTrue(ifFilterOnDictionaryBlock));

            body.append(new IfStatement()
                    .condition(blockVariables.get(0).instanceOf(RunLengthEncodedBlock.class))
                    .ifTrue(ifFilterOnRLEBlock));
        }

        body.append(new ForLoop()
                .initialize(position.set(constantInt(0)))
                .condition(lessThan(position, positionCount))
                .update(position.increment())
                .body(new IfStatement()
                        .condition(invokeFilter(thisVariable, session, blockVariables, position))
                        .ifTrue(new BytecodeBlock()
                                .append(selectedPositions.setElement(selectedCount, position))
                                .append(selectedCount.increment()))));

        body.append(invokeStatic(Arrays.class, "copyOf", int[].class, selectedPositions, selectedCount)
                .ret());
    }

    private static BytecodeBlock getBytecodeFilterOnRLE(Parameter session, Scope scope, Variable blockVariable)
    {
        Variable positionCount = scope.getVariable("positionCount");
        Variable thisVariable = scope.getThis();

        BytecodeBlock ifFilterOnRLEBlock = new BytecodeBlock();
        Variable rleBlock = scope.declareVariable("rleBlock", ifFilterOnRLEBlock, blockVariable.cast(RunLengthEncodedBlock.class));
        Variable rleValue = scope.declareVariable("rleValue", ifFilterOnRLEBlock, rleBlock.invoke("getValue", Block.class));

        ifFilterOnRLEBlock.append(new IfStatement()
                .condition(invokeFilter(thisVariable, session, singletonList(rleValue), constantInt(0)))
                .ifTrue(invokeStatic(IntStream.class, "range", IntStream.class, constantInt(0), positionCount)
                        .invoke("toArray", int[].class)
                        .ret())
                .ifFalse(newArray(type(int[].class), constantInt(0))
                        .ret()));

        return ifFilterOnRLEBlock;
    }

    private static BytecodeBlock getBytecodeFilterOnDictionary(
            Parameter session,
            Scope scope,
            Variable blockVariable)
    {
        Variable position = scope.getVariable("position");
        Variable positionCount = scope.getVariable("positionCount");
        Variable selectedCount = scope.getVariable("selectedCount");
        Variable selectedPositions = scope.getVariable("selectedPositions");
        Variable thisVariable = scope.getThis();

        BytecodeExpression inputFilterDictionary = thisVariable.getField("inputFilterDictionary", Block.class);
        BytecodeExpression filterResult = thisVariable.getField("filterResult", boolean[].class);

        BytecodeBlock ifFilterOnDictionaryBlock = new BytecodeBlock();

        Variable dictionaryBlock = scope.declareVariable("dictionaryBlock", ifFilterOnDictionaryBlock, blockVariable.cast(DictionaryBlock.class));
        Variable dictionary = scope.declareVariable("dictionary", ifFilterOnDictionaryBlock, dictionaryBlock.invoke("getDictionary", Block.class));
        Variable dictionaryPositionCount = scope.declareVariable("dictionaryPositionCount", ifFilterOnDictionaryBlock, dictionary.invoke("getPositionCount", int.class));
        Variable selectedDictionaryPositions = scope.declareVariable("selectedDictionaryPositions", ifFilterOnDictionaryBlock, newArray(type(boolean[].class), dictionaryPositionCount));

        // if cached value is available use it else filter dictionary and cache it
        ifFilterOnDictionaryBlock.append(new IfStatement()
            .condition(equal(dictionary, inputFilterDictionary))
            .ifTrue(selectedDictionaryPositions.set(filterResult))
            .ifFalse(new BytecodeBlock()
                .append(new ForLoop()
                            .initialize(position.set(constantInt(0)))
                            .condition(lessThan(position, dictionaryPositionCount))
                            .update(position.increment())
                            .body(selectedDictionaryPositions.setElement(position, invokeFilter(thisVariable, session, singletonList(dictionary), position))))
                .append(thisVariable.setField("inputFilterDictionary", dictionary))
                .append(thisVariable.setField("filterResult", selectedDictionaryPositions))));

        // create selected positions
        ifFilterOnDictionaryBlock.append(new ForLoop()
                .initialize(position.set(constantInt(0)))
                .condition(lessThan(position, positionCount))
                .update(position.increment())
                .body(new IfStatement()
                        .condition(selectedDictionaryPositions.getElement(dictionaryBlock.invoke("getId", int.class, position)))
                        .ifTrue(new BytecodeBlock()
                                .append(selectedPositions.setElement(selectedCount, position))
                                .append(selectedCount.increment()))));

        // return selectedPositions
        ifFilterOnDictionaryBlock.append(invokeStatic(Arrays.class, "copyOf", int[].class, selectedPositions, selectedCount)
                .ret());
        return ifFilterOnDictionaryBlock;
    }

    private Map<CallExpression, MethodDefinition> generateTryMethods(
            ClassDefinition containerClassDefinition,
            CallSiteBinder callSiteBinder,
            CachedInstanceBinder cachedInstanceBinder,
            RowExpression projection,
            String methodPrefix)
    {
<<<<<<< HEAD
        TryExpressionExtractor tryExtractor = new TryExpressionExtractor();
        projection.accept(tryExtractor, null);
        List<CallExpression> tryExpressions = tryExtractor.getTryExpressionsPreOrder();
=======
        Set<RowExpression> lambdaAndTryExpressions = ImmutableSet.copyOf(extractLambdaAndTryExpressions(projection));
        ImmutableMap.Builder<CallExpression, MethodDefinition> tryMethodMap = ImmutableMap.builder();
        ImmutableMap.Builder<LambdaDefinitionExpression, FieldDefinition> lambdaFieldMap = ImmutableMap.builder();

        int counter = 0;
        for (RowExpression expression : lambdaAndTryExpressions) {
            if (expression instanceof CallExpression) {
                CallExpression tryExpression = (CallExpression) expression;
                verify(!Signatures.TRY.equals(tryExpression.getSignature().getName()));
>>>>>>> 50c7a009

        ImmutableMap.Builder<CallExpression, MethodDefinition> tryMethodMap = ImmutableMap.builder();

        int methodId = 0;
        for (CallExpression tryExpression : tryExpressions) {
            Parameter session = arg("session", ConnectorSession.class);
            List<Parameter> blocks = toBlockParameters(getInputChannels(tryExpression.getArguments()));
            Parameter position = arg("position", int.class);
            Parameter wasNullVariable = arg("wasNull", boolean.class);

            BytecodeExpressionVisitor innerExpressionVisitor = new BytecodeExpressionVisitor(
                    callSiteBinder,
                    cachedInstanceBinder,
                    fieldReferenceCompiler(callSiteBinder, position, wasNullVariable),
                    metadata.getFunctionRegistry(),
                    tryMethodMap.build());

            List<Parameter> inputParameters = ImmutableList.<Parameter>builder()
                    .add(session)
                    .addAll(blocks)
                    .add(position)
                    .add(wasNullVariable)
                    .build();

<<<<<<< HEAD
            MethodDefinition tryMethod = defineTryMethod(
                    innerExpressionVisitor,
                    containerClassDefinition,
                    methodPrefix + "_try_" + methodId,
                    inputParameters,
                    Primitives.wrap(tryExpression.getType().getJavaType()),
                    tryExpression,
                    callSiteBinder);

            tryMethodMap.put(tryExpression, tryMethod);
            methodId++;
=======
                List<Parameter> inputParameters = ImmutableList.<Parameter>builder()
                        .add(session)
                        .addAll(blocks)
                        .add(position)
                        .build();

                MethodDefinition tryMethod = defineTryMethod(
                        innerExpressionVisitor,
                        containerClassDefinition,
                        methodPrefix + "_try_" + counter,
                        inputParameters,
                        Primitives.wrap(tryExpression.getType().getJavaType()),
                        tryExpression,
                        callSiteBinder);

                tryMethodMap.put(tryExpression, tryMethod);
            }
            else if (expression instanceof LambdaDefinitionExpression) {
                LambdaDefinitionExpression lambdaExpression = (LambdaDefinitionExpression) expression;
                PreGeneratedExpressions preGeneratedExpressions = new PreGeneratedExpressions(tryMethodMap.build(), lambdaFieldMap.build());
                FieldDefinition methodHandleField = LambdaBytecodeGenerator.preGenerateLambdaExpression(
                        lambdaExpression,
                        methodPrefix + "_lambda_" + counter,
                        containerClassDefinition,
                        preGeneratedExpressions,
                        callSiteBinder,
                        cachedInstanceBinder,
                        metadata.getFunctionRegistry());
                lambdaFieldMap.put(lambdaExpression, methodHandleField);
            }
            else {
                throw new VerifyException(format("unexpected expression: %s", expression.toString()));
            }
            counter++;
>>>>>>> 50c7a009
        }

        return tryMethodMap.build();
    }

    private void generateFilterMethod(ClassDefinition classDefinition, CallSiteBinder callSiteBinder, CachedInstanceBinder cachedInstanceBinder, RowExpression filter)
    {
        Map<CallExpression, MethodDefinition> tryMethodMap = generateTryMethods(classDefinition, callSiteBinder, cachedInstanceBinder, filter, "filter");

        Parameter session = arg("session", ConnectorSession.class);
        List<Parameter> blocks = toBlockParameters(getInputChannels(filter));
        Parameter position = arg("position", int.class);

        MethodDefinition method = classDefinition.declareMethod(
                a(PUBLIC),
                "filter",
                type(boolean.class),
                ImmutableList.<Parameter>builder()
                        .add(session)
                        .addAll(blocks)
                        .add(position)
                        .build());

        method.comment("Filter: %s", filter.toString());
        BytecodeBlock body = method.getBody();

        Scope scope = method.getScope();
        Variable wasNullVariable = scope.declareVariable("wasNull", body, constantFalse());

        BytecodeExpressionVisitor visitor = new BytecodeExpressionVisitor(
                callSiteBinder,
                cachedInstanceBinder,
                fieldReferenceCompiler(callSiteBinder, position, wasNullVariable),
                metadata.getFunctionRegistry(),
                tryMethodMap);

        BytecodeNode visitorBody = filter.accept(visitor, scope);

        Variable result = scope.declareVariable(boolean.class, "result");
        body.append(visitorBody)
                .putVariable(result)
                .append(new IfStatement()
                        .condition(wasNullVariable)
                        .ifTrue(constantFalse().ret())
                        .ifFalse(result.ret()));
    }

    private MethodDefinition generateProjectMethod(ClassDefinition classDefinition, CallSiteBinder callSiteBinder, CachedInstanceBinder cachedInstanceBinder, String methodName, RowExpression projection)
    {
        Map<CallExpression, MethodDefinition> tryMethodMap = generateTryMethods(classDefinition, callSiteBinder, cachedInstanceBinder, projection, methodName);

        Parameter session = arg("session", ConnectorSession.class);
        List<Parameter> blocks = toBlockParameters(getInputChannels(projection));
        Parameter position = arg("position", int.class);
        Parameter output = arg("output", BlockBuilder.class);

        MethodDefinition method = classDefinition.declareMethod(
                a(PUBLIC),
                methodName,
                type(void.class),
                ImmutableList.<Parameter>builder()
                        .add(session)
                        .addAll(blocks)
                        .add(position)
                        .add(output)
                        .build());

        method.comment("Projection: %s", projection.toString());

        Scope scope = method.getScope();
        BytecodeBlock body = method.getBody();

        Variable wasNullVariable = scope.declareVariable("wasNull", body, constantFalse());
        BytecodeExpressionVisitor visitor = new BytecodeExpressionVisitor(
                callSiteBinder,
                cachedInstanceBinder,
                fieldReferenceCompiler(callSiteBinder, position, wasNullVariable),
                metadata.getFunctionRegistry(),
                tryMethodMap
        );

        body.getVariable(output)
                .comment("evaluate projection: " + projection.toString())
                .append(projection.accept(visitor, scope))
                .append(generateWrite(callSiteBinder, scope, wasNullVariable, projection.getType()))
                .ret();
        return method;
    }

    private static boolean isIdentityExpression(RowExpression expression)
    {
        List<RowExpression> rowExpressions = Expressions.subExpressions(ImmutableList.of(expression));
        return rowExpressions.size() == 1 && getOnlyElement(rowExpressions) instanceof InputReferenceExpression;
    }

    private static boolean isConstantExpression(RowExpression expression)
    {
        List<RowExpression> rowExpressions = Expressions.subExpressions(ImmutableList.of(expression));
        return rowExpressions.size() == 1 &&
                getOnlyElement(rowExpressions) instanceof ConstantExpression &&
                ((ConstantExpression) getOnlyElement(rowExpressions)).getValue() != null;
    }

    private static List<Integer> getInputChannels(Iterable<RowExpression> expressions)
    {
        TreeSet<Integer> channels = new TreeSet<>();
        for (RowExpression expression : Expressions.subExpressions(expressions)) {
            if (expression instanceof InputReferenceExpression) {
                channels.add(((InputReferenceExpression) expression).getField());
            }
        }
        return ImmutableList.copyOf(channels);
    }

    private static List<Integer> getInputChannels(RowExpression expression)
    {
        return getInputChannels(ImmutableList.of(expression));
    }

    private static List<Parameter> toBlockParameters(List<Integer> inputChannels)
    {
        ImmutableList.Builder<Parameter> parameters = ImmutableList.builder();
        for (int channel : inputChannels) {
            parameters.add(arg("block_" + channel, Block.class));
        }
        return parameters.build();
    }

    private static RowExpressionVisitor<Scope, BytecodeNode> fieldReferenceCompiler(final CallSiteBinder callSiteBinder, final Variable positionVariable, final Variable wasNullVariable)
    {
        return new InputReferenceCompiler(
                (scope, field) -> scope.getVariable("block_" + field),
                (scope, field) -> positionVariable,
                wasNullVariable,
                callSiteBinder);
    }

    private static Map<RowExpression, List<Variable>> getExpressionInputBlocks(List<RowExpression> projections, RowExpression filter, Map<Integer, Variable> channelBlock)
    {
        Map<RowExpression, List<Variable>> inputBlocksBuilder = new HashMap<>();

        for (RowExpression projection : projections) {
            List<Variable> inputBlocks = getInputChannels(projection).stream()
                    .map(channelBlock::get)
                    .collect(toList());

            List<Variable> existingVariables = inputBlocksBuilder.get(projection);
            // Constant expressions or expressions that are reused, should reference the same input blocks
            checkState(existingVariables == null || existingVariables.equals(inputBlocks), "malformed RowExpression");
            inputBlocksBuilder.put(projection, inputBlocks);
        }

        List<Variable> filterBlocks = getInputChannels(filter).stream()
                .map(channelBlock::get)
                .collect(toList());

        inputBlocksBuilder.put(filter, filterBlocks);

        return inputBlocksBuilder;
    }

    private static BytecodeExpression invokeFilter(BytecodeExpression objRef, BytecodeExpression session, List<? extends BytecodeExpression> blockVariables, BytecodeExpression position)
    {
        List<BytecodeExpression> params = ImmutableList.<BytecodeExpression>builder()
                .add(session)
                .addAll(blockVariables)
                .add(position)
                .build();

        return objRef.invoke("filter", boolean.class, params);
    }

    private static BytecodeNode invokeProject(
            Variable objRef,
            Variable session,
            List<? extends Variable> blockVariables,
            BytecodeExpression position,
            Variable pageBuilder,
            BytecodeExpression projectionIndex,
            MethodDefinition projectionMethod)
    {
        BytecodeExpression blockBuilder = pageBuilder.invoke("getBlockBuilder", BlockBuilder.class, projectionIndex);
        List<BytecodeExpression> params = ImmutableList.<BytecodeExpression>builder()
                .add(session)
                .addAll(blockVariables)
                .add(position)
                .add(blockBuilder)
                .build();
        return new BytecodeBlock().append(objRef.invoke(projectionMethod, params));
    }
}<|MERGE_RESOLUTION|>--- conflicted
+++ resolved
@@ -42,8 +42,11 @@
 import com.facebook.presto.sql.relational.DeterminismEvaluator;
 import com.facebook.presto.sql.relational.Expressions;
 import com.facebook.presto.sql.relational.InputReferenceExpression;
+import com.facebook.presto.sql.relational.LambdaDefinitionExpression;
 import com.facebook.presto.sql.relational.RowExpression;
 import com.facebook.presto.sql.relational.RowExpressionVisitor;
+import com.facebook.presto.sql.relational.Signatures;
+import com.google.common.base.VerifyException;
 import com.google.common.collect.ImmutableList;
 import com.google.common.collect.ImmutableMap;
 import com.google.common.collect.ImmutableSet;
@@ -76,11 +79,13 @@
 import static com.facebook.presto.bytecode.instruction.JumpInstruction.jump;
 import static com.facebook.presto.sql.gen.BytecodeUtils.generateWrite;
 import static com.facebook.presto.sql.gen.BytecodeUtils.loadConstant;
+import static com.facebook.presto.sql.gen.LambdaAndTryExpressionExtractor.extractLambdaAndTryExpressions;
 import static com.facebook.presto.sql.gen.TryCodeGenerator.defineTryMethod;
 import static com.google.common.base.Preconditions.checkState;
 import static com.google.common.base.Verify.verify;
 import static com.google.common.collect.Iterables.concat;
 import static com.google.common.collect.Iterables.getOnlyElement;
+import static java.lang.String.format;
 import static java.util.Collections.singletonList;
 import static java.util.stream.Collectors.toList;
 
@@ -280,7 +285,7 @@
         Scope scope = method.getScope();
         Variable thisVariable = method.getThis();
 
-        ImmutableList.Builder<Variable> builder = ImmutableList.<Variable>builder();
+        ImmutableList.Builder<Variable> builder = ImmutableList.builder();
         for (int channel : getInputChannels(projection)) {
             Variable blockVariable = scope.declareVariable("block_" + channel, body, page.invoke("getBlock", Block.class, constantInt(channel)));
             builder.add(blockVariable);
@@ -624,7 +629,7 @@
         List<Integer> filterChannels = getInputChannels(filter);
 
         // extract block variables
-        ImmutableList.Builder<Variable> blockVariablesBuilder = ImmutableList.<Variable>builder();
+        ImmutableList.Builder<Variable> blockVariablesBuilder = ImmutableList.builder();
         for (int channel : filterChannels) {
             Variable blockVariable = scope.declareVariable("block_" + channel, body, page.invoke("getBlock", Block.class, constantInt(channel)));
             blockVariablesBuilder.add(blockVariable);
@@ -728,18 +733,13 @@
         return ifFilterOnDictionaryBlock;
     }
 
-    private Map<CallExpression, MethodDefinition> generateTryMethods(
+    private PreGeneratedExpressions generateMethodsForLambdaAndTry(
             ClassDefinition containerClassDefinition,
             CallSiteBinder callSiteBinder,
             CachedInstanceBinder cachedInstanceBinder,
             RowExpression projection,
             String methodPrefix)
     {
-<<<<<<< HEAD
-        TryExpressionExtractor tryExtractor = new TryExpressionExtractor();
-        projection.accept(tryExtractor, null);
-        List<CallExpression> tryExpressions = tryExtractor.getTryExpressionsPreOrder();
-=======
         Set<RowExpression> lambdaAndTryExpressions = ImmutableSet.copyOf(extractLambdaAndTryExpressions(projection));
         ImmutableMap.Builder<CallExpression, MethodDefinition> tryMethodMap = ImmutableMap.builder();
         ImmutableMap.Builder<LambdaDefinitionExpression, FieldDefinition> lambdaFieldMap = ImmutableMap.builder();
@@ -749,44 +749,18 @@
             if (expression instanceof CallExpression) {
                 CallExpression tryExpression = (CallExpression) expression;
                 verify(!Signatures.TRY.equals(tryExpression.getSignature().getName()));
->>>>>>> 50c7a009
-
-        ImmutableMap.Builder<CallExpression, MethodDefinition> tryMethodMap = ImmutableMap.builder();
-
-        int methodId = 0;
-        for (CallExpression tryExpression : tryExpressions) {
-            Parameter session = arg("session", ConnectorSession.class);
-            List<Parameter> blocks = toBlockParameters(getInputChannels(tryExpression.getArguments()));
-            Parameter position = arg("position", int.class);
-            Parameter wasNullVariable = arg("wasNull", boolean.class);
-
-            BytecodeExpressionVisitor innerExpressionVisitor = new BytecodeExpressionVisitor(
-                    callSiteBinder,
-                    cachedInstanceBinder,
-                    fieldReferenceCompiler(callSiteBinder, position, wasNullVariable),
-                    metadata.getFunctionRegistry(),
-                    tryMethodMap.build());
-
-            List<Parameter> inputParameters = ImmutableList.<Parameter>builder()
-                    .add(session)
-                    .addAll(blocks)
-                    .add(position)
-                    .add(wasNullVariable)
-                    .build();
-
-<<<<<<< HEAD
-            MethodDefinition tryMethod = defineTryMethod(
-                    innerExpressionVisitor,
-                    containerClassDefinition,
-                    methodPrefix + "_try_" + methodId,
-                    inputParameters,
-                    Primitives.wrap(tryExpression.getType().getJavaType()),
-                    tryExpression,
-                    callSiteBinder);
-
-            tryMethodMap.put(tryExpression, tryMethod);
-            methodId++;
-=======
+
+                Parameter session = arg("session", ConnectorSession.class);
+                List<Parameter> blocks = toBlockParameters(getInputChannels(tryExpression.getArguments()));
+                Parameter position = arg("position", int.class);
+
+                BytecodeExpressionVisitor innerExpressionVisitor = new BytecodeExpressionVisitor(
+                        callSiteBinder,
+                        cachedInstanceBinder,
+                        fieldReferenceCompiler(callSiteBinder),
+                        metadata.getFunctionRegistry(),
+                        new PreGeneratedExpressions(tryMethodMap.build(), lambdaFieldMap.build()));
+
                 List<Parameter> inputParameters = ImmutableList.<Parameter>builder()
                         .add(session)
                         .addAll(blocks)
@@ -821,15 +795,14 @@
                 throw new VerifyException(format("unexpected expression: %s", expression.toString()));
             }
             counter++;
->>>>>>> 50c7a009
-        }
-
-        return tryMethodMap.build();
+        }
+
+        return new PreGeneratedExpressions(tryMethodMap.build(), lambdaFieldMap.build());
     }
 
     private void generateFilterMethod(ClassDefinition classDefinition, CallSiteBinder callSiteBinder, CachedInstanceBinder cachedInstanceBinder, RowExpression filter)
     {
-        Map<CallExpression, MethodDefinition> tryMethodMap = generateTryMethods(classDefinition, callSiteBinder, cachedInstanceBinder, filter, "filter");
+        PreGeneratedExpressions preGeneratedExpressions = generateMethodsForLambdaAndTry(classDefinition, callSiteBinder, cachedInstanceBinder, filter, "filter");
 
         Parameter session = arg("session", ConnectorSession.class);
         List<Parameter> blocks = toBlockParameters(getInputChannels(filter));
@@ -854,9 +827,9 @@
         BytecodeExpressionVisitor visitor = new BytecodeExpressionVisitor(
                 callSiteBinder,
                 cachedInstanceBinder,
-                fieldReferenceCompiler(callSiteBinder, position, wasNullVariable),
+                fieldReferenceCompiler(callSiteBinder),
                 metadata.getFunctionRegistry(),
-                tryMethodMap);
+                preGeneratedExpressions);
 
         BytecodeNode visitorBody = filter.accept(visitor, scope);
 
@@ -871,7 +844,7 @@
 
     private MethodDefinition generateProjectMethod(ClassDefinition classDefinition, CallSiteBinder callSiteBinder, CachedInstanceBinder cachedInstanceBinder, String methodName, RowExpression projection)
     {
-        Map<CallExpression, MethodDefinition> tryMethodMap = generateTryMethods(classDefinition, callSiteBinder, cachedInstanceBinder, projection, methodName);
+        PreGeneratedExpressions preGeneratedExpressions = generateMethodsForLambdaAndTry(classDefinition, callSiteBinder, cachedInstanceBinder, projection, methodName);
 
         Parameter session = arg("session", ConnectorSession.class);
         List<Parameter> blocks = toBlockParameters(getInputChannels(projection));
@@ -898,10 +871,9 @@
         BytecodeExpressionVisitor visitor = new BytecodeExpressionVisitor(
                 callSiteBinder,
                 cachedInstanceBinder,
-                fieldReferenceCompiler(callSiteBinder, position, wasNullVariable),
+                fieldReferenceCompiler(callSiteBinder),
                 metadata.getFunctionRegistry(),
-                tryMethodMap
-        );
+                preGeneratedExpressions);
 
         body.getVariable(output)
                 .comment("evaluate projection: " + projection.toString())
@@ -950,12 +922,11 @@
         return parameters.build();
     }
 
-    private static RowExpressionVisitor<Scope, BytecodeNode> fieldReferenceCompiler(final CallSiteBinder callSiteBinder, final Variable positionVariable, final Variable wasNullVariable)
+    private static RowExpressionVisitor<Scope, BytecodeNode> fieldReferenceCompiler(CallSiteBinder callSiteBinder)
     {
         return new InputReferenceCompiler(
                 (scope, field) -> scope.getVariable("block_" + field),
-                (scope, field) -> positionVariable,
-                wasNullVariable,
+                (scope, field) -> scope.getVariable("position"),
                 callSiteBinder);
     }
 
