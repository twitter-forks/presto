--- conflicted
+++ resolved
@@ -608,8 +608,6 @@
             checkDependencies(node.getInput().getOutputSymbols(), node.getCorrelation(), "APPLY input must provide all the necessary correlation symbols for subquery");
             checkDependencies(DependencyExtractor.extractUnique(node.getSubquery()), node.getCorrelation(), "not all APPLY correlation symbols are used in subquery");
 
-<<<<<<< HEAD
-=======
             ImmutableSet<Symbol> inputs = ImmutableSet.<Symbol>builder()
                     .addAll(createInputs(node.getSubquery(), boundSymbols))
                     .addAll(createInputs(node.getInput(), boundSymbols))
@@ -620,7 +618,6 @@
                 checkDependencies(inputs, dependencies, "Invalid node. Expression dependencies (%s) not in source plan output (%s)", dependencies, inputs);
             }
 
->>>>>>> 50c7a009
             verifyUniqueId(node);
 
             return null;
@@ -634,7 +631,7 @@
             nodesById.put(id, node);
         }
 
-        private ImmutableSet<Symbol> createInputs(PlanNode source, Set<Symbol> boundSymbols)
+        private static ImmutableSet<Symbol> createInputs(PlanNode source, Set<Symbol> boundSymbols)
         {
             return ImmutableSet.<Symbol>builder()
                     .addAll(source.getOutputSymbols())
