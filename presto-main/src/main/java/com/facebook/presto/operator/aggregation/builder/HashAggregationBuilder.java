/*
 * Licensed under the Apache License, Version 2.0 (the "License");
 * you may not use this file except in compliance with the License.
 * You may obtain a copy of the License at
 *
 *     http://www.apache.org/licenses/LICENSE-2.0
 *
 * Unless required by applicable law or agreed to in writing, software
 * distributed under the License is distributed on an "AS IS" BASIS,
 * WITHOUT WARRANTIES OR CONDITIONS OF ANY KIND, either express or implied.
 * See the License for the specific language governing permissions and
 * limitations under the License.
 */
package com.facebook.presto.operator.aggregation.builder;

import com.facebook.presto.operator.HashCollisionsCounter;
import com.facebook.presto.spi.Page;

import java.util.Iterator;

public interface HashAggregationBuilder
        extends AutoCloseable
{
    void processPage(Page page);

    Iterator<Page> buildResult();

    boolean isFull();

<<<<<<< HEAD
=======
    CompletableFuture<?> isBlocked();

    void updateMemory();

    void recordHashCollisions(HashCollisionsCounter hashCollisionsCounter);

>>>>>>> 50c7a009
    @Override
    void close();
}<|MERGE_RESOLUTION|>--- conflicted
+++ resolved
@@ -17,6 +17,7 @@
 import com.facebook.presto.spi.Page;
 
 import java.util.Iterator;
+import java.util.concurrent.CompletableFuture;
 
 public interface HashAggregationBuilder
         extends AutoCloseable
@@ -27,15 +28,12 @@
 
     boolean isFull();
 
-<<<<<<< HEAD
-=======
     CompletableFuture<?> isBlocked();
 
     void updateMemory();
 
     void recordHashCollisions(HashCollisionsCounter hashCollisionsCounter);
 
->>>>>>> 50c7a009
     @Override
     void close();
 }