--- conflicted
+++ resolved
@@ -5,11 +5,7 @@
     <parent>
         <artifactId>presto-root</artifactId>
         <groupId>com.facebook.presto</groupId>
-<<<<<<< HEAD
-        <version>0.119-tw-0.4</version>
-=======
         <version>0.123</version>
->>>>>>> 785f307d
     </parent>
 
     <artifactId>presto-benchmark</artifactId>
