--- conflicted
+++ resolved
@@ -85,15 +85,9 @@
     @Option(name = "--truststore-password", title = "truststore password", description = "Truststore password")
     public String truststorePassword;
 
-<<<<<<< HEAD
-=======
     @Option(name = "--access-token", title = "access token", description = "Access token")
     public String accessToken;
 
-    @Option(name = "--user", title = "user", description = "Username")
-    public String user = System.getProperty("user.name");
-
->>>>>>> 8803a376
     @Option(name = "--password", title = "password", description = "Prompt for password")
     public boolean password;
 
