--- conflicted
+++ resolved
@@ -73,20 +73,15 @@
     @Option(name = "--keystore-password", title = "keystore password", description = "Keystore password")
     public String keystorePassword;
 
-<<<<<<< HEAD
     // Pick the user name for the logged in user.
     // Do not let it be overridden by users.
     public String user = new UnixSystem().getUsername();
-=======
+
     @Option(name = "--truststore-path", title = "truststore path", description = "Truststore path")
     public String truststorePath;
 
     @Option(name = "--truststore-password", title = "truststore password", description = "Truststore password")
     public String truststorePassword;
-
-    @Option(name = "--user", title = "user", description = "Username")
-    public String user = System.getProperty("user.name");
->>>>>>> 25dca519
 
     @Option(name = "--source", title = "source", description = "Name of source making query")
     public String source = "presto-cli";
