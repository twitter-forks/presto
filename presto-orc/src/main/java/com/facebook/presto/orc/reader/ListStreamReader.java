--- conflicted
+++ resolved
@@ -24,11 +24,6 @@
 import com.facebook.presto.spi.block.Block;
 import com.facebook.presto.spi.block.BlockBuilderStatus;
 import com.facebook.presto.spi.type.Type;
-<<<<<<< HEAD
-import com.google.common.primitives.Ints;
-import io.airlift.slice.Slices;
-=======
->>>>>>> 50c7a009
 import org.joda.time.DateTimeZone;
 
 import javax.annotation.Nonnull;
@@ -103,13 +98,17 @@
             }
         }
 
-        int[] offsets = new int[nextBatchSize];
+        // The length vector could be reused, but this simplifies the code below by
+        // taking advantage of null entries being initialized to zero.  The vector
+        // could be reinitialized for each loop, but that is likely just as expensive
+        // as allocating a new array
+        int[] lengthVector = new int[nextBatchSize];
         boolean[] nullVector = new boolean[nextBatchSize];
         if (presentStream == null) {
             if (lengthStream == null) {
                 throw new OrcCorruptionException("Value is not null but data stream is not present");
             }
-            lengthStream.nextIntVector(nextBatchSize, offsets);
+            lengthStream.nextIntVector(nextBatchSize, lengthVector);
         }
         else {
             int nullValues = presentStream.getUnsetBits(nextBatchSize, nullVector);
@@ -117,11 +116,13 @@
                 if (lengthStream == null) {
                     throw new OrcCorruptionException("Value is not null but data stream is not present");
                 }
-                lengthStream.nextIntVector(nextBatchSize, offsets, nullVector);
+                lengthStream.nextIntVector(nextBatchSize, lengthVector, nullVector);
             }
         }
+        int[] offsets = new int[nextBatchSize + 1];
         for (int i = 1; i < offsets.length; i++) {
-            offsets[i] += offsets[i - 1];
+            int length = lengthVector[i - 1];
+            offsets[i] = offsets[i - 1] + length;
         }
 
         Type elementType = type.getTypeParameters().get(0);
@@ -135,7 +136,7 @@
         else {
             elements = elementType.createBlockBuilder(new BlockBuilderStatus(), 0).build();
         }
-        ArrayBlock arrayBlock = new ArrayBlock(elements, Slices.wrappedIntArray(offsets), 0, Slices.wrappedBooleanArray(nullVector));
+        ArrayBlock arrayBlock = new ArrayBlock(nextBatchSize, nullVector, offsets, elements);
 
         readOffset = 0;
         nextBatchSize = 0;
