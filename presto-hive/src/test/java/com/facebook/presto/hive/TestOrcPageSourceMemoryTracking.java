/*
 * Licensed under the Apache License, Version 2.0 (the "License");
 * you may not use this file except in compliance with the License.
 * You may obtain a copy of the License at
 *
 *     http://www.apache.org/licenses/LICENSE-2.0
 *
 * Unless required by applicable law or agreed to in writing, software
 * distributed under the License is distributed on an "AS IS" BASIS,
 * WITHOUT WARRANTIES OR CONDITIONS OF ANY KIND, either express or implied.
 * See the License for the specific language governing permissions and
 * limitations under the License.
 */
package com.facebook.presto.hive;

import com.facebook.presto.connector.ConnectorId;
import com.facebook.presto.hive.orc.OrcPageSourceFactory;
import com.facebook.presto.metadata.Split;
import com.facebook.presto.operator.DriverContext;
import com.facebook.presto.operator.FilterFunctions;
import com.facebook.presto.operator.GenericCursorProcessor;
import com.facebook.presto.operator.GenericPageProcessor;
import com.facebook.presto.operator.ProjectionFunction;
import com.facebook.presto.operator.ScanFilterAndProjectOperator.ScanFilterAndProjectOperatorFactory;
import com.facebook.presto.operator.SourceOperator;
import com.facebook.presto.operator.SourceOperatorFactory;
import com.facebook.presto.operator.TableScanOperator.TableScanOperatorFactory;
import com.facebook.presto.spi.ColumnHandle;
import com.facebook.presto.spi.ConnectorPageSource;
import com.facebook.presto.spi.Page;
import com.facebook.presto.spi.PageBuilder;
import com.facebook.presto.spi.block.Block;
import com.facebook.presto.spi.classloader.ThreadContextClassLoader;
import com.facebook.presto.spi.predicate.TupleDomain;
import com.facebook.presto.spi.type.Type;
import com.facebook.presto.spi.type.TypeManager;
import com.facebook.presto.sql.planner.plan.PlanNodeId;
import com.facebook.presto.testing.TestingSplit;
import com.facebook.presto.testing.TestingTransactionHandle;
import com.facebook.presto.type.TypeRegistry;
import com.google.common.base.Joiner;
import com.google.common.base.Throwables;
import com.google.common.collect.ImmutableList;
import com.google.common.collect.ImmutableMap;
import com.google.common.collect.ImmutableSet;
import io.airlift.slice.Slice;
import org.apache.hadoop.conf.Configuration;
import org.apache.hadoop.fs.FileSystem;
import org.apache.hadoop.fs.Path;
import org.apache.hadoop.hive.ql.exec.FileSinkOperator.RecordWriter;
import org.apache.hadoop.hive.ql.io.HiveOutputFormat;
import org.apache.hadoop.hive.ql.io.orc.NullMemoryManager;
import org.apache.hadoop.hive.ql.io.orc.OrcFile.WriterOptions;
import org.apache.hadoop.hive.ql.io.orc.OrcInputFormat;
import org.apache.hadoop.hive.ql.io.orc.OrcOutputFormat;
import org.apache.hadoop.hive.ql.io.orc.OrcSerde;
import org.apache.hadoop.hive.ql.io.orc.OrcWriterOptions;
import org.apache.hadoop.hive.ql.io.orc.Writer;
import org.apache.hadoop.hive.ql.io.orc.WriterImpl;
import org.apache.hadoop.hive.serde2.ReaderWriterProfiler;
import org.apache.hadoop.hive.serde2.SerDe;
import org.apache.hadoop.hive.serde2.objectinspector.ObjectInspector;
import org.apache.hadoop.hive.serde2.objectinspector.SettableStructObjectInspector;
import org.apache.hadoop.hive.serde2.objectinspector.StructField;
import org.apache.hadoop.io.SequenceFile;
import org.apache.hadoop.io.Writable;
import org.apache.hadoop.io.compress.CompressionCodec;
import org.apache.hadoop.io.compress.CompressionCodecFactory;
import org.apache.hadoop.mapred.FileSplit;
import org.apache.hadoop.mapred.JobConf;
import org.joda.time.DateTimeZone;
import org.testng.annotations.AfterClass;
import org.testng.annotations.BeforeClass;
import org.testng.annotations.Test;

import java.io.File;
import java.io.IOException;
import java.lang.reflect.Constructor;
import java.lang.reflect.Field;
import java.lang.reflect.Method;
import java.util.List;
<<<<<<< HEAD
=======
import java.util.Optional;
import java.util.OptionalInt;
>>>>>>> 50c7a009
import java.util.Properties;
import java.util.Random;
import java.util.concurrent.ExecutorService;
import java.util.function.Supplier;
import java.util.stream.Collectors;

import static com.facebook.presto.hive.HiveColumnHandle.ColumnType.PARTITION_KEY;
import static com.facebook.presto.hive.HiveColumnHandle.ColumnType.REGULAR;
import static com.facebook.presto.hive.HiveTestUtils.HDFS_ENVIRONMENT;
import static com.facebook.presto.hive.HiveTestUtils.SESSION;
import static com.facebook.presto.operator.ProjectionFunctions.singleColumn;
import static com.facebook.presto.spi.type.VarcharType.createUnboundedVarcharType;
import static com.facebook.presto.testing.TestingSession.testSessionBuilder;
import static com.facebook.presto.testing.TestingTaskContext.createTaskContext;
import static com.google.common.base.Predicates.not;
import static com.google.common.collect.Iterables.filter;
import static com.google.common.collect.Iterables.transform;
import static io.airlift.concurrent.Threads.daemonThreadsNamed;
import static io.airlift.testing.Assertions.assertBetweenInclusive;
import static java.util.Objects.requireNonNull;
import static java.util.concurrent.Executors.newCachedThreadPool;
import static java.util.stream.Collectors.toList;
import static org.apache.hadoop.hive.metastore.api.hive_metastoreConstants.FILE_INPUT_FORMAT;
import static org.apache.hadoop.hive.ql.io.orc.CompressionKind.ZLIB;
import static org.apache.hadoop.hive.serde.serdeConstants.SERIALIZATION_LIB;
import static org.apache.hadoop.hive.serde2.objectinspector.ObjectInspectorFactory.getStandardStructObjectInspector;
import static org.apache.hadoop.hive.serde2.objectinspector.primitive.PrimitiveObjectInspectorFactory.javaStringObjectInspector;
import static org.apache.hadoop.mapreduce.lib.output.FileOutputFormat.COMPRESS_CODEC;
import static org.apache.hadoop.mapreduce.lib.output.FileOutputFormat.COMPRESS_TYPE;
import static org.testng.Assert.assertEquals;
import static org.testng.Assert.assertFalse;
import static org.testng.Assert.assertNotNull;
import static org.testng.Assert.assertNull;
import static org.testng.Assert.assertTrue;

public class TestOrcPageSourceMemoryTracking
{
    private static final String ORC_RECORD_WRITER = OrcOutputFormat.class.getName() + "$OrcRecordWriter";
    private static final Constructor<? extends RecordWriter> WRITER_CONSTRUCTOR = getOrcWriterConstructor();
    private static final Configuration CONFIGURATION = new Configuration();
    private static final TypeManager TYPE_MANAGER = new TypeRegistry();
    private static final int NUM_ROWS = 50000;
    private static final int STRIPE_ROWS = 20000;

    private final Random random = new Random();
    private final List<TestColumn> testColumns = ImmutableList.<TestColumn>builder()
             .add(new TestColumn("p_empty_string", javaStringObjectInspector, () -> "", true))
             .add(new TestColumn("p_string", javaStringObjectInspector, () -> Long.toHexString(random.nextLong()), false))
             .build();

    private File tempFile;
    private TestPreparer testPreparer;

    @BeforeClass
    public void setUp()
            throws Exception
    {
        tempFile = File.createTempFile("presto_test_orc_page_source_memory_tracking", "orc");
        tempFile.delete();
        testPreparer = new TestPreparer(tempFile.getAbsolutePath());
    }

    @AfterClass
    public void tearDown()
            throws Exception
    {
        tempFile.delete();
    }

    @Test
    public void testPageSource()
            throws Exception
    {
        // Numbers used in assertions in this test may change when implementation is modified,
        // feel free to change them if they break in the future

        ConnectorPageSource pageSource = testPreparer.newPageSource();

        assertEquals(pageSource.getSystemMemoryUsage(), 0);

        long memoryUsage = -1;
        for (int i = 0; i < 20; i++) {
            assertFalse(pageSource.isFinished());
            Page page = pageSource.getNextPage();
            assertNotNull(page);
            Block block = page.getBlock(1);
            if (memoryUsage == -1) {
                assertBetweenInclusive(pageSource.getSystemMemoryUsage(), 180000L, 189999L); // Memory usage before lazy-loading the block
                createUnboundedVarcharType().getSlice(block, block.getPositionCount() - 1); // trigger loading for lazy block
                memoryUsage = pageSource.getSystemMemoryUsage();
                assertBetweenInclusive(memoryUsage, 460000L, 469999L); // Memory usage after lazy-loading the actual block
            }
            else {
                assertEquals(pageSource.getSystemMemoryUsage(), memoryUsage);
                createUnboundedVarcharType().getSlice(block, block.getPositionCount() - 1); // trigger loading for lazy block
                assertEquals(pageSource.getSystemMemoryUsage(), memoryUsage);
            }
        }

        memoryUsage = -1;
        for (int i = 20; i < 40; i++) {
            assertFalse(pageSource.isFinished());
            Page page = pageSource.getNextPage();
            assertNotNull(page);
            Block block = page.getBlock(1);
            if (memoryUsage == -1) {
                assertBetweenInclusive(pageSource.getSystemMemoryUsage(), 180000L, 189999L); // Memory usage before lazy-loading the block
                createUnboundedVarcharType().getSlice(block, block.getPositionCount() - 1); // trigger loading for lazy block
                memoryUsage = pageSource.getSystemMemoryUsage();
                assertBetweenInclusive(memoryUsage, 460000L, 469999L); // Memory usage after lazy-loading the actual block
            }
            else {
                assertEquals(pageSource.getSystemMemoryUsage(), memoryUsage);
                createUnboundedVarcharType().getSlice(block, block.getPositionCount() - 1); // trigger loading for lazy block
                assertEquals(pageSource.getSystemMemoryUsage(), memoryUsage);
            }
        }

        memoryUsage = -1;
        for (int i = 40; i < 50; i++) {
            assertFalse(pageSource.isFinished());
            Page page = pageSource.getNextPage();
            assertNotNull(page);
            Block block = page.getBlock(1);
            if (memoryUsage == -1) {
                assertBetweenInclusive(pageSource.getSystemMemoryUsage(), 90000L, 99999L); // Memory usage before lazy-loading the block
                createUnboundedVarcharType().getSlice(block, block.getPositionCount() - 1); // trigger loading for lazy block
                memoryUsage = pageSource.getSystemMemoryUsage();
                assertBetweenInclusive(memoryUsage, 360000L, 369999L); // Memory usage after lazy-loading the actual block
            }
            else {
                assertEquals(pageSource.getSystemMemoryUsage(), memoryUsage);
                createUnboundedVarcharType().getSlice(block, block.getPositionCount() - 1); // trigger loading for lazy block
                assertEquals(pageSource.getSystemMemoryUsage(), memoryUsage);
            }
        }

        assertFalse(pageSource.isFinished());
        assertNull(pageSource.getNextPage());
        assertTrue(pageSource.isFinished());
        assertEquals(pageSource.getSystemMemoryUsage(), 0);
        pageSource.close();
    }

    @Test
    public void testTableScanOperator()
            throws Exception
    {
        // Numbers used in assertions in this test may change when implementation is modified,
        // feel free to change them if they break in the future

        DriverContext driverContext = testPreparer.newDriverContext();
        SourceOperator operator = testPreparer.newTableScanOperator(driverContext);

        assertEquals(driverContext.getSystemMemoryUsage(), 0);

        long memoryUsage = -1;
        for (int i = 0; i < 20; i++) {
            assertFalse(operator.isFinished());
            Page page = operator.getOutput();
            assertNotNull(page);
            page.getBlock(1);
            if (memoryUsage == -1) {
                memoryUsage = driverContext.getSystemMemoryUsage();
                assertBetweenInclusive(memoryUsage, 460000L, 469999L);
            }
            else {
                assertEquals(driverContext.getSystemMemoryUsage(), memoryUsage);
            }
        }

        memoryUsage = -1;
        for (int i = 20; i < 40; i++) {
            assertFalse(operator.isFinished());
            Page page = operator.getOutput();
            assertNotNull(page);
            page.getBlock(1);
            if (memoryUsage == -1) {
                memoryUsage = driverContext.getSystemMemoryUsage();
                assertBetweenInclusive(memoryUsage, 460000L, 469999L);
            }
            else {
                assertEquals(driverContext.getSystemMemoryUsage(), memoryUsage);
            }
        }

        memoryUsage = -1;
        for (int i = 40; i < 50; i++) {
            assertFalse(operator.isFinished());
            Page page = operator.getOutput();
            assertNotNull(page);
            page.getBlock(1);
            if (memoryUsage == -1) {
                memoryUsage = driverContext.getSystemMemoryUsage();
                assertBetweenInclusive(memoryUsage, 360000L, 369999L);
            }
            else {
                assertEquals(driverContext.getSystemMemoryUsage(), memoryUsage);
            }
        }

        assertFalse(operator.isFinished());
        assertNull(operator.getOutput());
        assertTrue(operator.isFinished());
        assertEquals(driverContext.getSystemMemoryUsage(), 0);
    }

    @Test
    public void testScanFilterAndProjectOperator()
            throws Exception
    {
        // Numbers used in assertions in this test may change when implementation is modified,
        // feel free to change them if they break in the future

        DriverContext driverContext = testPreparer.newDriverContext();
        SourceOperator operator = testPreparer.newScanFilterAndProjectOperator(driverContext);

        assertEquals(driverContext.getSystemMemoryUsage(), 0);

        for (int i = 0; i < 52; i++) {
            assertFalse(operator.isFinished());
            operator.getOutput();
            assertBetweenInclusive(driverContext.getSystemMemoryUsage(), 550000L, 639999L);
        }

        for (int i = 52; i < 65; i++) {
            assertFalse(operator.isFinished());
            operator.getOutput();
            assertBetweenInclusive(driverContext.getSystemMemoryUsage(), 450000L, 539999L);
        }

        // Page source is over, but data still exist in buffer of ScanFilterProjectOperator
        assertFalse(operator.isFinished());
        assertNull(operator.getOutput());
        assertBetweenInclusive(driverContext.getSystemMemoryUsage(), 100000L, 109999L);
        assertFalse(operator.isFinished());
        Page lastPage = operator.getOutput();
        assertNotNull(lastPage);

        // No data is left
        assertTrue(operator.isFinished());
        // an empty page builder of two variable width block builders is left in ScanFilterAndProjectOperator
        PageBuilder pageBuilder = new PageBuilder(ImmutableList.of(createUnboundedVarcharType(), createUnboundedVarcharType()));
        for (int i = 0; i < lastPage.getPositionCount(); i++) {
            pageBuilder.declarePosition();
            createUnboundedVarcharType().appendTo(lastPage.getBlock(0), i, pageBuilder.getBlockBuilder(0));
            createUnboundedVarcharType().appendTo(lastPage.getBlock(1), i, pageBuilder.getBlockBuilder(1));
        }
        pageBuilder.reset();
        assertEquals(driverContext.getSystemMemoryUsage(), pageBuilder.getRetainedSizeInBytes());
    }

    private class TestPreparer
    {
        private final FileSplit fileSplit;
        private final Properties schema;
        private final List<HiveColumnHandle> columns;
        private final List<Type> types;
        private final List<HivePartitionKey> partitionKeys;
        private final ExecutorService executor = newCachedThreadPool(daemonThreadsNamed("test-%s"));

        public TestPreparer(String tempFilePath)
                throws Exception
        {
            OrcSerde serde = new OrcSerde();
            schema = new Properties();
            schema.setProperty("columns",
                    testColumns.stream()
                            .map(TestColumn::getName)
                            .collect(Collectors.joining(",")));
            schema.setProperty("columns.types",
                    testColumns.stream()
                            .map(TestColumn::getType)
                            .collect(Collectors.joining(",")));
            schema.setProperty(FILE_INPUT_FORMAT, OrcInputFormat.class.getName());
            schema.setProperty(SERIALIZATION_LIB, serde.getClass().getName());

            partitionKeys = testColumns.stream()
                    .filter(TestColumn::isPartitionKey)
                    .map(input -> new HivePartitionKey(input.getName(), HiveType.valueOf(input.getObjectInspector().getTypeName()), (String) input.getWriteValue()))
                    .collect(toList());

            ImmutableList.Builder<HiveColumnHandle> columnsBuilder = ImmutableList.builder();
            ImmutableList.Builder<Type> typesBuilder = ImmutableList.builder();
            int nextHiveColumnIndex = 0;
            for (int i = 0; i < testColumns.size(); i++) {
                TestColumn testColumn = testColumns.get(i);
                int columnIndex = testColumn.isPartitionKey() ? -1 : nextHiveColumnIndex++;

                ObjectInspector inspector = testColumn.getObjectInspector();
                HiveType hiveType = HiveType.valueOf(inspector.getTypeName());
                Type type = hiveType.getType(TYPE_MANAGER);

                columnsBuilder.add(new HiveColumnHandle("client_id", testColumn.getName(), hiveType, type.getTypeSignature(), columnIndex, testColumn.isPartitionKey() ? PARTITION_KEY : REGULAR, Optional.empty()));
                typesBuilder.add(type);
            }
            columns = columnsBuilder.build();
            types = typesBuilder.build();

            fileSplit = createTestFile(tempFilePath, new OrcOutputFormat(), serde, null, testColumns, NUM_ROWS);
        }

        public ConnectorPageSource newPageSource()
        {
            OrcPageSourceFactory orcPageSourceFactory = new OrcPageSourceFactory(TYPE_MANAGER, false, HDFS_ENVIRONMENT);
            return HivePageSourceProvider.createHivePageSource(
                    ImmutableSet.of(),
                    ImmutableSet.of(orcPageSourceFactory),
                    "test",
                    new Configuration(),
                    SESSION,
                    fileSplit.getPath(),
                    fileSplit.getStart(),
                    fileSplit.getLength(),
                    schema,
                    TupleDomain.all(),
                    columns,
                    partitionKeys,
                    DateTimeZone.UTC,
                    TYPE_MANAGER,
                    ImmutableMap.of())
                    .get();
        }

        public SourceOperator newTableScanOperator(DriverContext driverContext)
        {
            ConnectorPageSource pageSource = newPageSource();
            SourceOperatorFactory sourceOperatorFactory = new TableScanOperatorFactory(
                    0,
                    new PlanNodeId("0"),
                    (session, split, columnHandles) -> pageSource,
                    types,
                    columns.stream().map(columnHandle -> (ColumnHandle) columnHandle).collect(toList())
            );
            SourceOperator operator = sourceOperatorFactory.createOperator(driverContext);
            operator.addSplit(new Split(new ConnectorId("test"), TestingTransactionHandle.create(), TestingSplit.createLocalSplit()));
            return operator;
        }

        public SourceOperator newScanFilterAndProjectOperator(DriverContext driverContext)
        {
            ConnectorPageSource pageSource = newPageSource();
            ImmutableList.Builder<ProjectionFunction> projectionsBuilder = ImmutableList.builder();
            for (int i = 0; i < types.size(); i++) {
                projectionsBuilder.add(singleColumn(types.get(i), i));
            }
            ImmutableList<ProjectionFunction> projections = projectionsBuilder.build();
            SourceOperatorFactory sourceOperatorFactory = new ScanFilterAndProjectOperatorFactory(
                    0,
                    new PlanNodeId("test"),
                    new PlanNodeId("0"),
                    (session, split, columnHandles) -> pageSource,
                    () -> new GenericCursorProcessor(FilterFunctions.TRUE_FUNCTION, projections),
                    () -> new GenericPageProcessor(FilterFunctions.TRUE_FUNCTION, projections),
                    columns.stream().map(columnHandle -> (ColumnHandle) columnHandle).collect(toList()),
                    types
            );
            SourceOperator operator = sourceOperatorFactory.createOperator(driverContext);
            operator.addSplit(new Split(new ConnectorId("test"), TestingTransactionHandle.create(), TestingSplit.createLocalSplit()));
            return operator;
        }

        private DriverContext newDriverContext()
        {
            return createTaskContext(executor, testSessionBuilder().build())
                    .addPipelineContext(true, true)
                    .addDriverContext();
        }
    }

    public static FileSplit createTestFile(String filePath,
            HiveOutputFormat<?, ?> outputFormat,
            @SuppressWarnings("deprecation") SerDe serDe,
            String compressionCodec,
            List<TestColumn> testColumns,
            int numRows)
            throws Exception
    {
        // filter out partition keys, which are not written to the file
        testColumns = ImmutableList.copyOf(filter(testColumns, not(TestColumn::isPartitionKey)));

        JobConf jobConf = new JobConf();
        ReaderWriterProfiler.setProfilerOptions(jobConf);

        Properties tableProperties = new Properties();
        tableProperties.setProperty("columns", Joiner.on(',').join(transform(testColumns, TestColumn::getName)));
        tableProperties.setProperty("columns.types", Joiner.on(',').join(transform(testColumns, TestColumn::getType)));
        serDe.initialize(CONFIGURATION, tableProperties);

        if (compressionCodec != null) {
            CompressionCodec codec = new CompressionCodecFactory(CONFIGURATION).getCodecByName(compressionCodec);
            jobConf.set(COMPRESS_CODEC, codec.getClass().getName());
            jobConf.set(COMPRESS_TYPE, SequenceFile.CompressionType.BLOCK.toString());
        }

        RecordWriter recordWriter = createRecordWriter(new Path(filePath), CONFIGURATION);

        try {
            SettableStructObjectInspector objectInspector = getStandardStructObjectInspector(
                    ImmutableList.copyOf(transform(testColumns, TestColumn::getName)),
                    ImmutableList.copyOf(transform(testColumns, TestColumn::getObjectInspector)));

            Object row = objectInspector.create();

            List<StructField> fields = ImmutableList.copyOf(objectInspector.getAllStructFieldRefs());

            for (int rowNumber = 0; rowNumber < numRows; rowNumber++) {
                for (int i = 0; i < testColumns.size(); i++) {
                    Object writeValue = testColumns.get(i).getWriteValue();
                    if (writeValue instanceof Slice) {
                        writeValue = ((Slice) writeValue).getBytes();
                    }
                    objectInspector.setStructFieldData(row, fields.get(i), writeValue);
                }

                Writable record = serDe.serialize(row, objectInspector);
                recordWriter.write(record);
                if (rowNumber % STRIPE_ROWS == STRIPE_ROWS - 1) {
                    flushStripe(recordWriter);
                }
            }
        }
        finally {
            recordWriter.close(false);
        }

        Path path = new Path(filePath);
        path.getFileSystem(CONFIGURATION).setVerifyChecksum(true);
        File file = new File(filePath);
        return new FileSplit(path, 0, file.length(), new String[0]);
    }

    private static void flushStripe(RecordWriter recordWriter)
    {
        try {
            Field writerField = OrcOutputFormat.class.getClassLoader()
                    .loadClass(ORC_RECORD_WRITER)
                    .getDeclaredField("writer");
            writerField.setAccessible(true);
            Writer writer = (Writer) writerField.get(recordWriter);
            Method flushStripe = WriterImpl.class.getDeclaredMethod("flushStripe");
            flushStripe.setAccessible(true);
            flushStripe.invoke(writer);
        }
        catch (ReflectiveOperationException e) {
            throw Throwables.propagate(e);
        }
    }

    private static RecordWriter createRecordWriter(Path target, Configuration conf)
            throws IOException
    {
        try (ThreadContextClassLoader ignored = new ThreadContextClassLoader(FileSystem.class.getClassLoader())) {
            WriterOptions options = new OrcWriterOptions(conf)
                    .memory(new NullMemoryManager(conf))
                    .compress(ZLIB);

            try {
                return WRITER_CONSTRUCTOR.newInstance(target, options);
            }
            catch (ReflectiveOperationException e) {
                throw new RuntimeException(e);
            }
        }
    }

    private static Constructor<? extends RecordWriter> getOrcWriterConstructor()
    {
        try {
            Constructor<? extends RecordWriter> constructor = OrcOutputFormat.class.getClassLoader()
                    .loadClass(ORC_RECORD_WRITER)
                    .asSubclass(RecordWriter.class)
                    .getDeclaredConstructor(Path.class, WriterOptions.class);
            constructor.setAccessible(true);
            return constructor;
        }
        catch (ReflectiveOperationException e) {
            throw Throwables.propagate(e);
        }
    }

    public static final class TestColumn
    {
        private final String name;
        private final ObjectInspector objectInspector;
        private final Supplier<?> writeValue;
        private final boolean partitionKey;

        public TestColumn(String name, ObjectInspector objectInspector, Supplier<?> writeValue, boolean partitionKey)
        {
            this.name = requireNonNull(name, "name is null");
            this.objectInspector = requireNonNull(objectInspector, "objectInspector is null");
            this.writeValue = writeValue;
            this.partitionKey = partitionKey;
        }

        public String getName()
        {
            return name;
        }

        public String getType()
        {
            return objectInspector.getTypeName();
        }

        public ObjectInspector getObjectInspector()
        {
            return objectInspector;
        }

        public Object getWriteValue()
        {
            return writeValue.get();
        }

        public boolean isPartitionKey()
        {
            return partitionKey;
        }

        @Override
        public String toString()
        {
            StringBuilder sb = new StringBuilder("TestColumn{");
            sb.append("name='").append(name).append('\'');
            sb.append(", objectInspector=").append(objectInspector);
            sb.append(", partitionKey=").append(partitionKey);
            sb.append('}');
            return sb.toString();
        }
    }
}<|MERGE_RESOLUTION|>--- conflicted
+++ resolved
@@ -79,11 +79,8 @@
 import java.lang.reflect.Field;
 import java.lang.reflect.Method;
 import java.util.List;
-<<<<<<< HEAD
-=======
 import java.util.Optional;
 import java.util.OptionalInt;
->>>>>>> 50c7a009
 import java.util.Properties;
 import java.util.Random;
 import java.util.concurrent.ExecutorService;
@@ -396,6 +393,7 @@
                     new Configuration(),
                     SESSION,
                     fileSplit.getPath(),
+                    OptionalInt.empty(),
                     fileSplit.getStart(),
                     fileSplit.getLength(),
                     schema,
