--- conflicted
+++ resolved
@@ -80,7 +80,6 @@
     @Override
     public ConnectorPageSource createPageSource(ConnectorTransactionHandle transaction, ConnectorSession session, ConnectorSplit split, List<ColumnHandle> columns)
     {
-<<<<<<< HEAD
         if (HiveSessionProperties.getReadAsQueryUser(session)) {
             UserGroupInformation ugi = UgiUtils.getUgi(session.getUser());
             try {
@@ -99,14 +98,9 @@
 
     private ConnectorPageSource doCreatePageSource(ConnectorSession session, ConnectorSplit split, List<ColumnHandle> columns)
     {
-        HiveSplit hiveSplit = checkType(split, HiveSplit.class, "split");
-
-        String clientId = hiveSplit.getClientId();
-=======
         List<HiveColumnHandle> hiveColumns = columns.stream()
                 .map(HiveColumnHandle::toHiveColumnHandle)
                 .collect(toList());
->>>>>>> 25dca519
 
         HiveSplit hiveSplit = checkType(split, HiveSplit.class, "split");
         Path path = new Path(hiveSplit.getPath());
