--- conflicted
+++ resolved
@@ -38,7 +38,6 @@
 import static com.facebook.presto.hive.HiveColumnHandle.ColumnType.REGULAR;
 import static com.facebook.presto.hive.HiveErrorCode.HIVE_BAD_DATA;
 import static com.facebook.presto.hive.HiveErrorCode.HIVE_CURSOR_ERROR;
-import static com.facebook.presto.hive.parquet.ParquetTypeUtils.findColumnIObyName;
 import static com.facebook.presto.hive.parquet.ParquetTypeUtils.findFieldIndexByName;
 import static com.facebook.presto.hive.parquet.ParquetTypeUtils.getParquetType;
 import static com.facebook.presto.hive.parquet.ParquetTypeUtils.lookupColumnByName;
@@ -107,11 +106,7 @@
             }
             else {
                 String columnName = useParquetColumnNames ? name : fileSchema.getFields().get(column.getHiveColumnIndex()).getName();
-<<<<<<< HEAD
-                fieldsBuilder.add(constructField(type, findColumnIObyName(messageColumnIO, columnName)));
-=======
                 fieldsBuilder.add(constructField(type, lookupColumnByName(messageColumnIO, columnName)));
->>>>>>> e4aab64b
             }
         }
         types = typesBuilder.build();
