/*
 * Licensed under the Apache License, Version 2.0 (the "License");
 * you may not use this file except in compliance with the License.
 * You may obtain a copy of the License at
 *
 *     http://www.apache.org/licenses/LICENSE-2.0
 *
 * Unless required by applicable law or agreed to in writing, software
 * distributed under the License is distributed on an "AS IS" BASIS,
 * WITHOUT WARRANTIES OR CONDITIONS OF ANY KIND, either express or implied.
 * See the License for the specific language governing permissions and
 * limitations under the License.
 */
package com.facebook.presto.hive.util;

import com.facebook.presto.hive.DirectoryLister;
import com.facebook.presto.hive.NamenodeStats;
import com.facebook.presto.spi.PrestoException;
import com.google.common.collect.AbstractIterator;
import io.airlift.stats.TimeStat;
import org.apache.hadoop.fs.FileSystem;
import org.apache.hadoop.fs.LocatedFileStatus;
import org.apache.hadoop.fs.Path;
import org.apache.hadoop.fs.RemoteIterator;

import java.io.FileNotFoundException;
import java.io.IOException;
import java.util.ArrayDeque;
import java.util.Collections;
import java.util.Deque;
import java.util.Iterator;

import static com.facebook.presto.hadoop.HadoopFileStatus.isDirectory;
import static com.facebook.presto.hive.HiveErrorCode.HIVE_FILESYSTEM_ERROR;
import static java.util.Objects.requireNonNull;

public class HiveFileIterator
        extends AbstractIterator<LocatedFileStatus>
{
    public enum NestedDirectoryPolicy
    {
        IGNORED,
        RECURSE,
        FAIL
    }

    private final Deque<Path> paths = new ArrayDeque<>();
    private final FileSystem fileSystem;
    private final DirectoryLister directoryLister;
    private final NamenodeStats namenodeStats;
    private final NestedDirectoryPolicy nestedDirectoryPolicy;

    private Iterator<LocatedFileStatus> remoteIterator = Collections.emptyIterator();

    public HiveFileIterator(
            Path path,
            FileSystem fileSystem,
            DirectoryLister directoryLister,
            NamenodeStats namenodeStats,
            NestedDirectoryPolicy nestedDirectoryPolicy)
    {
        paths.addLast(requireNonNull(path, "path is null"));
        this.fileSystem = requireNonNull(fileSystem, "fileSystem is null");
        this.directoryLister = requireNonNull(directoryLister, "directoryLister is null");
        this.namenodeStats = requireNonNull(namenodeStats, "namenodeStats is null");
        this.nestedDirectoryPolicy = requireNonNull(nestedDirectoryPolicy, "nestedDirectoryPolicy is null");
    }

    @Override
    protected LocatedFileStatus computeNext()
    {
        while (true) {
            while (remoteIterator.hasNext()) {
                LocatedFileStatus status = getLocatedFileStatus(remoteIterator);

                // Ignore hidden files and directories. Hive ignores files starting with _ and . as well.
                String fileName = status.getPath().getName();
                if (fileName.startsWith("_") || fileName.startsWith(".")) {
                    continue;
                }

                if (isDirectory(status)) {
                    switch (nestedDirectoryPolicy) {
                        case IGNORED:
                            continue;
                        case RECURSE:
                            paths.add(status.getPath());
                            continue;
                        case FAIL:
                            throw new NestedDirectoryNotAllowedException();
                    }
                }

                return status;
            }
<<<<<<< HEAD
            return endOfData();
        }
        catch (FileNotFoundException e) {
            // We are okay if the path does not exist.
            return endOfData();
        }
        catch (IOException e) {
            throw new PrestoException(HIVE_FILESYSTEM_ERROR, "Failed to list directory: " + path, e);
=======

            if (paths.isEmpty()) {
                return endOfData();
            }
            remoteIterator = getLocatedFileStatusRemoteIterator(paths.removeFirst());
>>>>>>> f2eec58a
        }
    }

    private Iterator<LocatedFileStatus> getLocatedFileStatusRemoteIterator(Path path)
    {
        try (TimeStat.BlockTimer ignored = namenodeStats.getListLocatedStatus().time()) {
            return new FileStatusIterator(path, fileSystem, directoryLister, namenodeStats);
        }
    }

    private LocatedFileStatus getLocatedFileStatus(Iterator<LocatedFileStatus> iterator)
    {
        try (TimeStat.BlockTimer ignored = namenodeStats.getRemoteIteratorNext().time()) {
            return iterator.next();
        }
    }

    private static class FileStatusIterator
            implements Iterator<LocatedFileStatus>
    {
        private final Path path;
        private final NamenodeStats namenodeStats;
        private final RemoteIterator<LocatedFileStatus> fileStatusIterator;

        private FileStatusIterator(Path path, FileSystem fileSystem, DirectoryLister directoryLister, NamenodeStats namenodeStats)
        {
            this.path = path;
            this.namenodeStats = namenodeStats;
            try {
                this.fileStatusIterator = directoryLister.list(fileSystem, path);
            }
            catch (IOException e) {
                throw processException(e);
            }
        }

        @Override
        public boolean hasNext()
        {
            try {
                return fileStatusIterator.hasNext();
            }
            catch (IOException e) {
                throw processException(e);
            }
        }

        @Override
        public LocatedFileStatus next()
        {
            try {
                return fileStatusIterator.next();
            }
            catch (IOException e) {
                throw processException(e);
            }
        }

        private PrestoException processException(IOException exception)
        {
            namenodeStats.getRemoteIteratorNext().recordException(exception);
            if (exception instanceof FileNotFoundException) {
                throw new PrestoException(HIVE_FILE_NOT_FOUND, "Partition location does not exist: " + path);
            }
            return new PrestoException(HIVE_FILESYSTEM_ERROR, "Failed to list directory: " + path, exception);
        }
    }

    public static class NestedDirectoryNotAllowedException
            extends RuntimeException
    {
        public NestedDirectoryNotAllowedException()
        {
            super("Nested sub-directories are not allowed");
        }
    }
}<|MERGE_RESOLUTION|>--- conflicted
+++ resolved
@@ -32,6 +32,7 @@
 
 import static com.facebook.presto.hadoop.HadoopFileStatus.isDirectory;
 import static com.facebook.presto.hive.HiveErrorCode.HIVE_FILESYSTEM_ERROR;
+import static com.facebook.presto.hive.HiveErrorCode.HIVE_FILE_NOT_FOUND;
 import static java.util.Objects.requireNonNull;
 
 public class HiveFileIterator
@@ -93,22 +94,11 @@
 
                 return status;
             }
-<<<<<<< HEAD
-            return endOfData();
-        }
-        catch (FileNotFoundException e) {
-            // We are okay if the path does not exist.
-            return endOfData();
-        }
-        catch (IOException e) {
-            throw new PrestoException(HIVE_FILESYSTEM_ERROR, "Failed to list directory: " + path, e);
-=======
 
             if (paths.isEmpty()) {
                 return endOfData();
             }
             remoteIterator = getLocatedFileStatusRemoteIterator(paths.removeFirst());
->>>>>>> f2eec58a
         }
     }
 
