--- conflicted
+++ resolved
@@ -26,8 +26,6 @@
 public class HiveHdfsConfiguration
         implements HdfsConfiguration
 {
-<<<<<<< HEAD
-=======
     private static final Configuration INITIAL_CONFIGURATION;
 
     static {
@@ -41,23 +39,16 @@
         copy(defaultConfiguration, INITIAL_CONFIGURATION);
     }
 
->>>>>>> 2220008c
     @SuppressWarnings("ThreadLocalNotStaticFinal")
     private final ThreadLocal<Configuration> hadoopConfiguration = new ThreadLocal<Configuration>()
     {
         @Override
         protected Configuration initialValue()
         {
-<<<<<<< HEAD
-            Configuration config = new Configuration();
-            updater.updateConfiguration(config);
-            return config;
-=======
             PrestoHadoopConfiguration configuration = new PrestoHadoopConfiguration(ImmutableClassToInstanceMap.of());
             copy(INITIAL_CONFIGURATION, configuration);
             updater.updateConfiguration(configuration);
             return configuration;
->>>>>>> 2220008c
         }
     };
 
