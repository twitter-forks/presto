/*
 * Licensed under the Apache License, Version 2.0 (the "License");
 * you may not use this file except in compliance with the License.
 * You may obtain a copy of the License at
 *
 *     http://www.apache.org/licenses/LICENSE-2.0
 *
 * Unless required by applicable law or agreed to in writing, software
 * distributed under the License is distributed on an "AS IS" BASIS,
 * WITHOUT WARRANTIES OR CONDITIONS OF ANY KIND, either express or implied.
 * See the License for the specific language governing permissions and
 * limitations under the License.
 */
package com.facebook.presto.hive;

import com.facebook.presto.hive.HdfsEnvironment.HdfsContext;
import com.facebook.presto.hive.metastore.Column;
import com.facebook.presto.hive.metastore.Partition;
import com.facebook.presto.hive.metastore.Table;
import com.facebook.presto.hive.util.HiveFileIterator;
import com.facebook.presto.hive.util.ResumableTask;
import com.facebook.presto.hive.util.ResumableTasks;
import com.facebook.presto.spi.ColumnHandle;
import com.facebook.presto.spi.ConnectorSession;
import com.facebook.presto.spi.HostAddress;
import com.facebook.presto.spi.PrestoException;
import com.facebook.presto.spi.StandardErrorCode;
import com.facebook.presto.spi.predicate.Domain;
import com.facebook.presto.spi.predicate.TupleDomain;
import com.google.common.base.Throwables;
import com.google.common.collect.AbstractIterator;
import com.google.common.collect.ImmutableList;
import com.google.common.collect.Iterators;
import com.google.common.collect.PeekingIterator;
import com.google.common.io.CharStreams;
import com.hadoop.compression.lzo.LzoIndex;
import io.airlift.units.DataSize;
import org.apache.hadoop.conf.Configuration;
import org.apache.hadoop.fs.BlockLocation;
import org.apache.hadoop.fs.FileStatus;
import org.apache.hadoop.fs.FileSystem;
import org.apache.hadoop.fs.LocatedFileStatus;
import org.apache.hadoop.fs.Path;
import org.apache.hadoop.hive.ql.io.SymlinkTextInputFormat;
import org.apache.hadoop.mapred.FileInputFormat;
import org.apache.hadoop.mapred.FileSplit;
import org.apache.hadoop.mapred.InputFormat;
import org.apache.hadoop.mapred.InputSplit;
import org.apache.hadoop.mapred.JobConf;
import org.apache.hadoop.mapred.TextInputFormat;

import java.io.BufferedReader;
import java.io.IOException;
import java.io.InputStreamReader;
import java.lang.annotation.Annotation;
import java.nio.charset.StandardCharsets;
import java.util.ArrayList;
import java.util.Arrays;
import java.util.Deque;
import java.util.Iterator;
import java.util.List;
import java.util.Map;
import java.util.Optional;
import java.util.OptionalInt;
import java.util.Properties;
import java.util.concurrent.CompletableFuture;
import java.util.concurrent.ConcurrentLinkedDeque;
import java.util.concurrent.Executor;
import java.util.concurrent.atomic.AtomicInteger;
import java.util.concurrent.locks.ReentrantReadWriteLock;

import static com.facebook.presto.hadoop.HadoopFileStatus.isDirectory;
import static com.facebook.presto.hive.HiveBucketing.HiveBucket;
import static com.facebook.presto.hive.HiveColumnHandle.isPathColumnHandle;
import static com.facebook.presto.hive.HiveErrorCode.HIVE_BAD_DATA;
import static com.facebook.presto.hive.HiveErrorCode.HIVE_INVALID_BUCKET_FILES;
import static com.facebook.presto.hive.HiveErrorCode.HIVE_INVALID_METADATA;
import static com.facebook.presto.hive.HiveErrorCode.HIVE_INVALID_PARTITION_VALUE;
import static com.facebook.presto.hive.HiveSessionProperties.getMaxInitialSplitSize;
import static com.facebook.presto.hive.HiveSessionProperties.getMaxSplitSize;
import static com.facebook.presto.hive.HiveUtil.checkCondition;
import static com.facebook.presto.hive.HiveUtil.getInputFormat;
import static com.facebook.presto.hive.HiveUtil.getLzopIndexPath;
import static com.facebook.presto.hive.HiveUtil.isLzopCompressedFile;
import static com.facebook.presto.hive.HiveUtil.isLzopIndexFile;
import static com.facebook.presto.hive.HiveUtil.isSplittable;
import static com.facebook.presto.hive.metastore.MetastoreUtil.getHiveSchema;
import static com.facebook.presto.hive.util.ConfigurationUtils.toJobConf;
import static com.facebook.presto.spi.StandardErrorCode.NOT_SUPPORTED;
import static com.google.common.base.Preconditions.checkState;
import static io.airlift.slice.Slices.utf8Slice;
import static java.lang.Math.toIntExact;
import static java.lang.String.format;
import static java.util.Collections.emptyIterator;
import static org.apache.hadoop.hive.common.FileUtils.HIDDEN_FILES_PATH_FILTER;

public class BackgroundHiveSplitLoader
        implements HiveSplitLoader
{
    private static final String CORRUPT_BUCKETING = "Hive table is corrupt. It is declared as being bucketed, but the files do not match the bucketing declaration.";

    public static final CompletableFuture<?> COMPLETED_FUTURE = CompletableFuture.completedFuture(null);

    private final String connectorId;
    private final Table table;
    private final TupleDomain<? extends ColumnHandle> compactEffectivePredicate;
    private final Optional<HiveBucketHandle> bucketHandle;
    private final List<HiveBucket> buckets;
    private final HdfsEnvironment hdfsEnvironment;
    private final HdfsContext hdfsContext;
    private final NamenodeStats namenodeStats;
    private final DirectoryLister directoryLister;
    private final DataSize maxSplitSize;
    private final int maxPartitionBatchSize;
    private final DataSize maxInitialSplitSize;
    private final boolean recursiveDirWalkerEnabled;
    private final Executor executor;
    private final ConnectorSession session;
    private final ConcurrentLazyQueue<HivePartitionMetadata> partitions;
    private final Deque<HiveFileIterator> fileIterators = new ConcurrentLinkedDeque<>();
    private final AtomicInteger remainingInitialSplits;

    // Purpose of this lock:
    // * When write lock is acquired, except the holder, no one can do any of the following:
    // ** poll from partitions
    // ** poll from or push to fileIterators
    // ** push to hiveSplitSource
    // * When any of the above three operations is carried out, either a read lock or a write lock must be held.
    // * When a series of operations involving two or more of the above three operations are carried out, the lock
    //   must be continuously held throughout the series of operations.
    // Implications:
    // * if you hold a read lock but not a write lock, you can do any of the above three operations, but you may
    //   see a series of operations involving two or more of the operations carried out half way.
    private final ReentrantReadWriteLock taskExecutionLock = new ReentrantReadWriteLock();

    private HiveSplitSource hiveSplitSource;
    private volatile boolean stopped;

    public BackgroundHiveSplitLoader(
            String connectorId,
            Table table,
            Iterable<HivePartitionMetadata> partitions,
            TupleDomain<? extends ColumnHandle> compactEffectivePredicate,
            Optional<HiveBucketHandle> bucketHandle,
            List<HiveBucket> buckets,
            ConnectorSession session,
            HdfsEnvironment hdfsEnvironment,
            NamenodeStats namenodeStats,
            DirectoryLister directoryLister,
            Executor executor,
            int maxPartitionBatchSize,
            int maxInitialSplits,
            boolean recursiveDirWalkerEnabled)
    {
        this.connectorId = connectorId;
        this.table = table;
        this.compactEffectivePredicate = compactEffectivePredicate;
        this.bucketHandle = bucketHandle;
        this.buckets = buckets;
        this.maxSplitSize = getMaxSplitSize(session);
        this.maxPartitionBatchSize = maxPartitionBatchSize;
        this.session = session;
        this.hdfsEnvironment = hdfsEnvironment;
        this.namenodeStats = namenodeStats;
        this.directoryLister = directoryLister;
        this.maxInitialSplitSize = getMaxInitialSplitSize(session);
        this.remainingInitialSplits = new AtomicInteger(maxInitialSplits);
        this.recursiveDirWalkerEnabled = recursiveDirWalkerEnabled;
        this.executor = executor;
        this.partitions = new ConcurrentLazyQueue<>(partitions);
        this.hdfsContext = new HdfsContext(session, table.getDatabaseName(), table.getTableName());
    }

    @Override
    public void start(HiveSplitSource splitSource)
    {
        this.hiveSplitSource = splitSource;
        for (int i = 0; i < maxPartitionBatchSize; i++) {
            ResumableTasks.submit(executor, new HiveSplitLoaderTask());
        }
    }

    @Override
    public void stop()
    {
        stopped = true;
    }

    private class HiveSplitLoaderTask
            implements ResumableTask
    {
        @Override
        public TaskStatus process()
        {
            while (true) {
                if (stopped) {
                    return TaskStatus.finished();
                }
                try {
                    CompletableFuture<?> future;
                    taskExecutionLock.readLock().lock();
                    try {
                        future = loadSplits();
                    }
                    finally {
                        taskExecutionLock.readLock().unlock();
                    }
                    invokeNoMoreSplitsIfNecessary();
                    if (!future.isDone()) {
                        return TaskStatus.continueOn(future);
                    }
                }
                catch (Exception e) {
                    hiveSplitSource.fail(e);
                }
            }
        }
    }

    private void invokeNoMoreSplitsIfNecessary()
    {
        if (partitions.isEmpty() && fileIterators.isEmpty()) {
            taskExecutionLock.writeLock().lock();
            try {
                // the write lock guarantees that no one is operating on the partitions, fileIterators, or hiveSplitSource, or half way through doing so.
                if (partitions.isEmpty() && fileIterators.isEmpty()) {
                    // It is legal to call `noMoreSplits` multiple times or after `stop` was called.
                    // Nothing bad will happen if `noMoreSplits` implementation calls methods that will try to obtain a read lock because the lock is re-entrant.
                    hiveSplitSource.noMoreSplits();
                }
            }
            finally {
                taskExecutionLock.writeLock().unlock();
            }
        }
    }

    private CompletableFuture<?> loadSplits()
            throws IOException
    {
        HiveFileIterator files = fileIterators.poll();
        if (files == null) {
            HivePartitionMetadata partition = partitions.poll();
            if (partition == null) {
                return COMPLETED_FUTURE;
            }
            loadPartition(partition);
            return COMPLETED_FUTURE;
        }

        while (files.hasNext() && !stopped) {
            LocatedFileStatus file = files.next();
            if (isDirectory(file)) {
                if (recursiveDirWalkerEnabled) {
                    HiveFileIterator fileIterator = new HiveFileIterator(
                            file.getPath(),
                            files.getFileSystem(),
                            files.getDirectoryLister(),
                            files.getNamenodeStats(),
                            files.getPartitionName(),
                            files.getInputFormat(),
                            files.getSchema(),
                            files.getPartitionKeys(),
                            files.getEffectivePredicate(),
                            files.getColumnCoercions());
                    fileIterators.add(fileIterator);
                }
            }
            else {
                boolean splittable = isSplittable(files.getInputFormat(), hdfsEnvironment.getFileSystem(hdfsContext, file.getPath()), file.getPath());

                CompletableFuture<?> future = hiveSplitSource.addToQueue(createHiveSplitIterator(
                        files.getPartitionName(),
                        file.getPath().toString(),
                        file.getBlockLocations(),
                        0,
                        file.getLen(),
                        file.getLen(),
                        files.getSchema(),
                        files.getPartitionKeys(),
                        splittable,
                        session,
                        OptionalInt.empty(),
                        files.getEffectivePredicate(),
                        files.getColumnCoercions(),
                        getPathDomain(files.getEffectivePredicate())));
                if (!future.isDone()) {
                    fileIterators.addFirst(files);
                    return future;
                }
            }
        }

        // No need to put the iterator back, since it's either empty or we've stopped
        return COMPLETED_FUTURE;
    }

    private void loadPartition(HivePartitionMetadata partition)
            throws IOException
    {
        String partitionName = partition.getHivePartition().getPartitionId();
        Properties schema = getPartitionSchema(table, partition.getPartition());
        List<HivePartitionKey> partitionKeys = getPartitionKeys(table, partition.getPartition());
        TupleDomain<HiveColumnHandle> effectivePredicate = (TupleDomain<HiveColumnHandle>) compactEffectivePredicate;
        Optional<Domain> pathDomain = getPathDomain(effectivePredicate);

        Path path = new Path(getPartitionLocation(table, partition.getPartition()));
        Configuration configuration = hdfsEnvironment.getConfiguration(hdfsContext, path);
        InputFormat<?, ?> inputFormat = getInputFormat(configuration, schema, false);
        FileSystem fs = hdfsEnvironment.getFileSystem(hdfsContext, path);

        if (inputFormat instanceof SymlinkTextInputFormat) {
            if (bucketHandle.isPresent()) {
                throw new PrestoException(StandardErrorCode.NOT_SUPPORTED, "Bucketed table in SymlinkTextInputFormat is not yet supported");
            }

            // TODO: This should use an iterator like the HiveFileIterator
            for (Path targetPath : getTargetPathsFromSymlink(fs, path)) {
                // The input should be in TextInputFormat.
                TextInputFormat targetInputFormat = new TextInputFormat();
                // get the configuration for the target path -- it may be a different hdfs instance
                Configuration targetConfiguration = hdfsEnvironment.getConfiguration(hdfsContext, targetPath);
                JobConf targetJob = toJobConf(targetConfiguration);
                targetJob.setInputFormat(TextInputFormat.class);
                targetInputFormat.configure(targetJob);
                FileInputFormat.setInputPaths(targetJob, targetPath);
                InputSplit[] targetSplits = targetInputFormat.getSplits(targetJob, 0);

                if (addSplitsToSource(targetSplits, partitionName, partitionKeys, schema, effectivePredicate, partition.getColumnCoercions(), pathDomain)) {
                    return;
                }
            }
            return;
        }

        // To support custom input formats, we want to call getSplits()
        // on the input format to obtain file splits.
        if (shouldUseFileSplitsFromInputFormat(inputFormat)) {
            JobConf jobConf = toJobConf(configuration);
            FileInputFormat.setInputPaths(jobConf, path);
            InputSplit[] splits = inputFormat.getSplits(jobConf, 0);

            addSplitsToSource(splits, partitionName, partitionKeys, schema, effectivePredicate, partition.getColumnCoercions(), pathDomain);
            return;
        }

        // If only one bucket could match: load that one file
        HiveFileIterator iterator = new HiveFileIterator(path, fs, directoryLister, namenodeStats, partitionName, inputFormat, schema, partitionKeys, effectivePredicate, partition.getColumnCoercions());
        if (!buckets.isEmpty()) {
            int bucketCount = buckets.get(0).getBucketCount();
            List<LocatedFileStatus> list = listAndSortBucketFiles(iterator, bucketCount);
            List<Iterator<InternalHiveSplit>> iteratorList = new ArrayList<>();

            for (HiveBucket bucket : buckets) {
                int bucketNumber = bucket.getBucketNumber();
                LocatedFileStatus file = list.get(bucketNumber);
                boolean splittable = isSplittable(iterator.getInputFormat(), hdfsEnvironment.getFileSystem(hdfsContext, file.getPath()), file.getPath());

                iteratorList.add(createHiveSplitIterator(
                        iterator.getPartitionName(),
                        file.getPath().toString(),
                        file.getBlockLocations(),
                        0,
                        file.getLen(),
                        file.getLen(),
                        iterator.getSchema(),
                        iterator.getPartitionKeys(),
                        splittable,
                        session,
                        OptionalInt.of(bucketNumber),
                        effectivePredicate,
                        partition.getColumnCoercions(),
                        pathDomain));
            }

            addToHiveSplitSourceRoundRobin(iteratorList);
            return;
        }

        // If table is bucketed: list the directory, sort, tag with bucket id
        if (bucketHandle.isPresent()) {
            // HiveFileIterator skips hidden files automatically.
            int bucketCount = bucketHandle.get().getBucketCount();
            List<LocatedFileStatus> list = listAndSortBucketFiles(iterator, bucketCount);
            List<Iterator<InternalHiveSplit>> iteratorList = new ArrayList<>();

            for (int bucketIndex = 0; bucketIndex < bucketCount; bucketIndex++) {
                LocatedFileStatus file = list.get(bucketIndex);
                boolean splittable = isSplittable(iterator.getInputFormat(), hdfsEnvironment.getFileSystem(hdfsContext, file.getPath()), file.getPath());

                iteratorList.add(createHiveSplitIterator(
                        iterator.getPartitionName(),
                        file.getPath().toString(),
                        file.getBlockLocations(),
                        0,
                        file.getLen(),
                        file.getLen(),
                        iterator.getSchema(),
                        iterator.getPartitionKeys(),
                        splittable,
                        session,
                        OptionalInt.of(bucketIndex),
                        iterator.getEffectivePredicate(),
                        partition.getColumnCoercions(),
                        pathDomain));
            }

            addToHiveSplitSourceRoundRobin(iteratorList);
            return;
        }

        fileIterators.addLast(iterator);
    }

    private boolean addSplitsToSource(
            InputSplit[] targetSplits,
            String partitionName,
            List<HivePartitionKey> partitionKeys,
            Properties schema,
            TupleDomain<HiveColumnHandle> effectivePredicate,
            Map<Integer, HiveTypeName> columnCoercions,
            Optional<Domain> pathDomain)
            throws IOException
    {
        for (InputSplit inputSplit : targetSplits) {
            FileSplit split = (FileSplit) inputSplit;
            FileSystem targetFilesystem = hdfsEnvironment.getFileSystem(hdfsContext, split.getPath());
            FileStatus file = targetFilesystem.getFileStatus(split.getPath());
            hiveSplitSource.addToQueue(createHiveSplitIterator(
                    partitionName,
                    file.getPath().toString(),
                    targetFilesystem.getFileBlockLocations(file, split.getStart(), split.getLength()),
                    split.getStart(),
                    split.getLength(),
                    file.getLen(),
                    schema,
                    partitionKeys,
                    false,
                    session,
                    OptionalInt.empty(),
                    effectivePredicate,
                    columnCoercions,
                    pathDomain));

            if (stopped) {
                return true;
            }
        }
        return false;
    }

    private static boolean shouldUseFileSplitsFromInputFormat(InputFormat<?, ?> inputFormat)
    {
        return Arrays.stream(inputFormat.getClass().getAnnotations())
                .map(Annotation::annotationType)
                .map(Class::getSimpleName)
                .anyMatch(name -> name.equals("UseFileSplitsFromInputFormat"));
    }

    private void addToHiveSplitSourceRoundRobin(List<Iterator<InternalHiveSplit>> iteratorList)
    {
        while (true) {
            boolean done = true;
            for (Iterator<InternalHiveSplit> hiveSplitIterator : iteratorList) {
                if (hiveSplitIterator.hasNext()) {
                    hiveSplitSource.addToQueue(hiveSplitIterator.next());
                    done = false;
                }
            }
            if (done) {
                break;
            }
        }
    }

    private static List<LocatedFileStatus> listAndSortBucketFiles(HiveFileIterator hiveFileIterator, int bucketCount)
    {
        ArrayList<LocatedFileStatus> list = new ArrayList<>(bucketCount);

        while (hiveFileIterator.hasNext()) {
            LocatedFileStatus next = hiveFileIterator.next();
            if (isDirectory(next)) {
                // Fail here to be on the safe side. This seems to be the same as what Hive does
                throw new PrestoException(HIVE_INVALID_BUCKET_FILES, format("%s Found sub-directory in bucket directory for partition: %s", CORRUPT_BUCKETING, hiveFileIterator.getPartitionName()));
            }
            list.add(next);
        }

        if (list.size() != bucketCount) {
            throw new PrestoException(HIVE_INVALID_BUCKET_FILES, format("%s The number of files in the directory (%s) does not match the declared bucket count (%s) for partition: %s", CORRUPT_BUCKETING, list.size(), bucketCount, hiveFileIterator.getPartitionName()));
        }

        // Sort FileStatus objects (instead of, e.g., fileStatus.getPath().toString). This matches org.apache.hadoop.hive.ql.metadata.Table.getSortedPaths
        list.sort(null);
        return list;
    }

    private static List<Path> getTargetPathsFromSymlink(FileSystem fileSystem, Path symlinkDir)
    {
        try {
            FileStatus[] symlinks = fileSystem.listStatus(symlinkDir, HIDDEN_FILES_PATH_FILTER);
            List<Path> targets = new ArrayList<>();

            for (FileStatus symlink : symlinks) {
                try (BufferedReader reader = new BufferedReader(new InputStreamReader(fileSystem.open(symlink.getPath()), StandardCharsets.UTF_8))) {
                    CharStreams.readLines(reader).stream()
                            .map(Path::new)
                            .forEach(targets::add);
                }
            }
            return targets;
        }
        catch (IOException e) {
            throw new PrestoException(HIVE_BAD_DATA, "Error parsing symlinks from: " + symlinkDir, e);
        }
    }

    private Iterator<InternalHiveSplit> createHiveSplitIterator(
            String partitionName,
            String path,
            BlockLocation[] blockLocations,
            long start,
            long length,
            long fileSize,
            Properties schema,
            List<HivePartitionKey> partitionKeys,
            boolean splittable,
            ConnectorSession session,
            OptionalInt bucketNumber,
            TupleDomain<HiveColumnHandle> effectivePredicate,
            Map<Integer, HiveTypeName> columnCoercions,
            Optional<Domain> pathDomain)
            throws IOException
    {
        Path filePath = new Path(path);
        if (!pathMatchesPredicate(pathDomain, path)) {
            return emptyIterator();
        }

        boolean forceLocalScheduling = HiveSessionProperties.isForceLocalScheduling(session);

        if (splittable) {
            PeekingIterator<BlockLocation> blockLocationIterator = Iterators.peekingIterator(Arrays.stream(blockLocations).iterator());

            return new AbstractIterator<InternalHiveSplit>()
            {
                private long chunkOffset = 0;
                private LzoIndex index = isLzopCompressedFile(filePath) ? LzoIndex.readIndex(hdfsEnvironment.getFileSystem(hdfsContext, getLzopIndexPath(filePath)), filePath) : null;

                @Override
                protected InternalHiveSplit computeNext()
                {
                    if (!blockLocationIterator.hasNext()) {
                        return endOfData();
                    }
                    BlockLocation blockLocation = blockLocationIterator.peek();

                    List<HostAddress> addresses;
                    try {
                        addresses = toHostAddress(blockLocation.getHosts());
                    }
                    catch (IOException e) {
                        throw Throwables.propagate(e);
                    }

                    long targetChunkSize;
                    if (remainingInitialSplits.decrementAndGet() >= 0) {
                        targetChunkSize = maxInitialSplitSize.toBytes();
                    }
                    else {
                        long maxBytes = maxSplitSize.toBytes();
                        int chunks = toIntExact((long) Math.ceil((blockLocation.getLength() - chunkOffset) * 1.0 / maxBytes));
                        targetChunkSize = (long) Math.ceil((blockLocation.getLength() - chunkOffset) * 1.0 / chunks);
                    }

                    // adjust the actual chunk size to account for the overrun when chunks are slightly bigger than necessary (see above)
                    long chunkLength = Math.min(targetChunkSize, blockLocation.getLength() - chunkOffset);

<<<<<<< HEAD
                    // align the end point to the indexed point for lzo compressed file
                    if (isLzopCompressedFile(filePath)) {
                        long offset = blockLocation.getOffset() + chunkOffset;
                        if (index.isEmpty()) {
                            chunkLength = length - offset;
                        }
                        else {
                            chunkLength = index.alignSliceEndToIndex(offset + chunkLength, length) - offset;
                        }
                    }

                    HiveSplit result = new HiveSplit(
                            connectorId,
                            table.getDatabaseName(),
                            table.getTableName(),
=======
                    InternalHiveSplit result = new InternalHiveSplit(
>>>>>>> ba6c3995
                            partitionName,
                            path,
                            blockLocation.getOffset() + chunkOffset,
                            chunkLength,
                            fileSize,
                            schema,
                            partitionKeys,
                            addresses,
                            bucketNumber,
                            forceLocalScheduling && hasRealAddress(addresses),
                            columnCoercions);

                    chunkOffset += chunkLength;

                    while (chunkOffset >= blockLocation.getLength()) {
                        // allow overrun for lzo compressed file for intermediate blocks
                        if (!isLzopCompressedFile(filePath) || blockLocation.getOffset() + blockLocation.getLength() >= length) {
                            checkState(chunkOffset == blockLocation.getLength(), "Error splitting blocks for file: " + filePath.toString());
                        }
                        blockLocationIterator.next();
                        chunkOffset -= blockLocation.getLength();
                        if (chunkOffset == 0) {
                            break;
                        }
                        if (blockLocationIterator.hasNext()) {
                            blockLocation = blockLocationIterator.peek();
                        }
                    }

                    return result;
                }
            };
        }
        else {
            // not splittable, use the hosts from the first block if it exists
            List<HostAddress> addresses = ImmutableList.of();
            if (blockLocations.length > 0) {
                addresses = toHostAddress(blockLocations[0].getHosts());
            }

            return Iterators.singletonIterator(new InternalHiveSplit(
                    partitionName,
                    path,
                    start,
                    length,
                    fileSize,
                    schema,
                    partitionKeys,
                    addresses,
                    bucketNumber,
                    forceLocalScheduling && hasRealAddress(addresses),
                    columnCoercions));
        }
    }

    private static boolean hasRealAddress(List<HostAddress> addresses)
    {
        // Hadoop FileSystem returns "localhost" as a default
        return addresses.stream().anyMatch(address -> !address.getHostText().equals("localhost"));
    }

    private static List<HostAddress> toHostAddress(String[] hosts)
    {
        ImmutableList.Builder<HostAddress> builder = ImmutableList.builder();
        for (String host : hosts) {
            builder.add(HostAddress.fromString(host));
        }
        return builder.build();
    }

    private static List<HivePartitionKey> getPartitionKeys(Table table, Optional<Partition> partition)
    {
        if (!partition.isPresent()) {
            return ImmutableList.of();
        }
        ImmutableList.Builder<HivePartitionKey> partitionKeys = ImmutableList.builder();
        List<Column> keys = table.getPartitionColumns();
        List<String> values = partition.get().getValues();
        checkCondition(keys.size() == values.size(), HIVE_INVALID_METADATA, "Expected %s partition key values, but got %s", keys.size(), values.size());
        for (int i = 0; i < keys.size(); i++) {
            String name = keys.get(i).getName();
            HiveType hiveType = keys.get(i).getType();
            if (!hiveType.isSupportedType()) {
                throw new PrestoException(NOT_SUPPORTED, format("Unsupported Hive type %s found in partition keys of table %s.%s", hiveType, table.getDatabaseName(), table.getTableName()));
            }
            String value = values.get(i);
            checkCondition(value != null, HIVE_INVALID_PARTITION_VALUE, "partition key value cannot be null for field: %s", name);
            partitionKeys.add(new HivePartitionKey(name, value));
        }
        return partitionKeys.build();
    }

    private static Properties getPartitionSchema(Table table, Optional<Partition> partition)
    {
        if (!partition.isPresent()) {
            return getHiveSchema(table);
        }
        return getHiveSchema(partition.get(), table);
    }

    private static String getPartitionLocation(Table table, Optional<Partition> partition)
    {
        if (!partition.isPresent()) {
            return table.getStorage().getLocation();
        }
        return partition.get().getStorage().getLocation();
    }

    private static Optional<Domain> getPathDomain(TupleDomain<HiveColumnHandle> effectivePredicate)
    {
        if (!effectivePredicate.getDomains().isPresent()) {
            return Optional.empty();
        }

        return effectivePredicate.getDomains().get().entrySet().stream()
                .filter(entry -> isPathColumnHandle(entry.getKey()))
                .findFirst()
                .map(Map.Entry::getValue);
    }

    private static boolean pathMatchesPredicate(Optional<Domain> pathDomain, String path)
    {
        if (isLzopIndexFile(new Path(path))) {
            return false;
        }

        if (!pathDomain.isPresent()) {
            return true;
        }

        return pathDomain.get().includesNullableValue(utf8Slice(path));
    }
}<|MERGE_RESOLUTION|>--- conflicted
+++ resolved
@@ -576,7 +576,6 @@
                     // adjust the actual chunk size to account for the overrun when chunks are slightly bigger than necessary (see above)
                     long chunkLength = Math.min(targetChunkSize, blockLocation.getLength() - chunkOffset);
 
-<<<<<<< HEAD
                     // align the end point to the indexed point for lzo compressed file
                     if (isLzopCompressedFile(filePath)) {
                         long offset = blockLocation.getOffset() + chunkOffset;
@@ -588,13 +587,7 @@
                         }
                     }
 
-                    HiveSplit result = new HiveSplit(
-                            connectorId,
-                            table.getDatabaseName(),
-                            table.getTableName(),
-=======
                     InternalHiveSplit result = new InternalHiveSplit(
->>>>>>> ba6c3995
                             partitionName,
                             path,
                             blockLocation.getOffset() + chunkOffset,
