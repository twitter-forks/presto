/*
 * Licensed under the Apache License, Version 2.0 (the "License");
 * you may not use this file except in compliance with the License.
 * You may obtain a copy of the License at
 *
 *     http://www.apache.org/licenses/LICENSE-2.0
 *
 * Unless required by applicable law or agreed to in writing, software
 * distributed under the License is distributed on an "AS IS" BASIS,
 * WITHOUT WARRANTIES OR CONDITIONS OF ANY KIND, either express or implied.
 * See the License for the specific language governing permissions and
 * limitations under the License.
 */
package com.facebook.presto.hive;

import com.facebook.presto.hive.HdfsEnvironment.HdfsContext;
import com.facebook.presto.hive.metastore.Column;
import com.facebook.presto.hive.metastore.Partition;
import com.facebook.presto.hive.metastore.Table;
import com.facebook.presto.hive.util.HiveFileIterator;
import com.facebook.presto.hive.util.ResumableTask;
import com.facebook.presto.hive.util.ResumableTasks;
import com.facebook.presto.spi.ConnectorSession;
import com.facebook.presto.spi.HostAddress;
import com.facebook.presto.spi.PrestoException;
import com.facebook.presto.spi.StandardErrorCode;
import com.facebook.presto.spi.predicate.Domain;
import com.facebook.presto.spi.predicate.TupleDomain;
import com.facebook.presto.twitter.hive.util.UgiUtils;
import com.google.common.base.Throwables;
import com.google.common.collect.AbstractIterator;
import com.google.common.collect.ImmutableList;
import com.google.common.collect.Iterators;
import com.google.common.collect.PeekingIterator;
import com.google.common.io.CharStreams;
import com.hadoop.compression.lzo.LzoIndex;
import io.airlift.units.DataSize;
import org.apache.hadoop.conf.Configuration;
import org.apache.hadoop.fs.BlockLocation;
import org.apache.hadoop.fs.FileStatus;
import org.apache.hadoop.fs.FileSystem;
import org.apache.hadoop.fs.LocatedFileStatus;
import org.apache.hadoop.fs.Path;
import org.apache.hadoop.hive.ql.io.SymlinkTextInputFormat;
import org.apache.hadoop.mapred.FileInputFormat;
import org.apache.hadoop.mapred.FileSplit;
import org.apache.hadoop.mapred.InputFormat;
import org.apache.hadoop.mapred.InputSplit;
import org.apache.hadoop.mapred.JobConf;
import org.apache.hadoop.mapred.TextInputFormat;
import org.apache.hadoop.security.UserGroupInformation;

import java.io.BufferedReader;
import java.io.IOException;
import java.io.InputStreamReader;
import java.lang.annotation.Annotation;
import java.nio.charset.StandardCharsets;
import java.security.PrivilegedExceptionAction;
import java.util.ArrayList;
import java.util.Arrays;
import java.util.Collections;
import java.util.Deque;
import java.util.Iterator;
import java.util.List;
import java.util.Map;
import java.util.Optional;
import java.util.OptionalInt;
import java.util.Properties;
import java.util.concurrent.CompletableFuture;
import java.util.concurrent.ConcurrentLinkedDeque;
import java.util.concurrent.Executor;
import java.util.concurrent.atomic.AtomicInteger;
import java.util.concurrent.locks.ReentrantReadWriteLock;

import static com.facebook.presto.hadoop.HadoopFileStatus.isDirectory;
import static com.facebook.presto.hive.HiveBucketing.HiveBucket;
import static com.facebook.presto.hive.HiveColumnHandle.isPathColumnHandle;
import static com.facebook.presto.hive.HiveErrorCode.HIVE_BAD_DATA;
import static com.facebook.presto.hive.HiveErrorCode.HIVE_INVALID_BUCKET_FILES;
import static com.facebook.presto.hive.HiveErrorCode.HIVE_INVALID_METADATA;
import static com.facebook.presto.hive.HiveErrorCode.HIVE_INVALID_PARTITION_VALUE;
import static com.facebook.presto.hive.HiveSessionProperties.getMaxInitialSplitSize;
import static com.facebook.presto.hive.HiveSessionProperties.getMaxSplitSize;
import static com.facebook.presto.hive.HiveUtil.checkCondition;
import static com.facebook.presto.hive.HiveUtil.getInputFormat;
import static com.facebook.presto.hive.HiveUtil.getLzopIndexPath;
import static com.facebook.presto.hive.HiveUtil.isLzopCompressedFile;
import static com.facebook.presto.hive.HiveUtil.isLzopIndexFile;
import static com.facebook.presto.hive.HiveUtil.isSplittable;
import static com.facebook.presto.hive.metastore.MetastoreUtil.getHiveSchema;
import static com.facebook.presto.hive.util.ConfigurationUtils.toJobConf;
import static com.facebook.presto.spi.StandardErrorCode.NOT_SUPPORTED;
import static com.google.common.base.Preconditions.checkState;
import static io.airlift.slice.Slices.utf8Slice;
import static java.lang.Math.toIntExact;
import static java.lang.String.format;
import static java.util.Collections.emptyIterator;
import static org.apache.hadoop.hive.common.FileUtils.HIDDEN_FILES_PATH_FILTER;

public class BackgroundHiveSplitLoader
        implements HiveSplitLoader
{
    private static final String CORRUPT_BUCKETING = "Hive table is corrupt. It is declared as being bucketed, but the files do not match the bucketing declaration.";

    public static final CompletableFuture<?> COMPLETED_FUTURE = CompletableFuture.completedFuture(null);

    private final String connectorId;
    private final Table table;
    private final Optional<HiveBucketHandle> bucketHandle;
    private final List<HiveBucket> buckets;
    private final HdfsEnvironment hdfsEnvironment;
    private final HdfsContext hdfsContext;
    private final NamenodeStats namenodeStats;
    private final DirectoryLister directoryLister;
    private final DataSize maxSplitSize;
    private final int maxPartitionBatchSize;
    private final DataSize maxInitialSplitSize;
    private final boolean recursiveDirWalkerEnabled;
    private final Executor executor;
    private final ConnectorSession session;
    private final ConcurrentLazyQueue<HivePartitionMetadata> partitions;
    private final Deque<HiveFileIterator> fileIterators = new ConcurrentLinkedDeque<>();
    private final AtomicInteger remainingInitialSplits;

    // Purpose of this lock:
    // * When write lock is acquired, except the holder, no one can do any of the following:
    // ** poll from partitions
    // ** poll from or push to fileIterators
    // ** push to hiveSplitSource
    // * When any of the above three operations is carried out, either a read lock or a write lock must be held.
    // * When a series of operations involving two or more of the above three operations are carried out, the lock
    //   must be continuously held throughout the series of operations.
    // Implications:
    // * if you hold a read lock but not a write lock, you can do any of the above three operations, but you may
    //   see a series of operations involving two or more of the operations carried out half way.
    private final ReentrantReadWriteLock taskExecutionLock = new ReentrantReadWriteLock();

    private HiveSplitSource hiveSplitSource;
    private volatile boolean stopped;

    public BackgroundHiveSplitLoader(
            String connectorId,
            Table table,
            Iterable<HivePartitionMetadata> partitions,
            Optional<HiveBucketHandle> bucketHandle,
            List<HiveBucket> buckets,
            ConnectorSession session,
            HdfsEnvironment hdfsEnvironment,
            NamenodeStats namenodeStats,
            DirectoryLister directoryLister,
            Executor executor,
            int maxPartitionBatchSize,
            int maxInitialSplits,
            boolean recursiveDirWalkerEnabled)
    {
        this.connectorId = connectorId;
        this.table = table;
        this.bucketHandle = bucketHandle;
        this.buckets = buckets;
        this.maxSplitSize = getMaxSplitSize(session);
        this.maxPartitionBatchSize = maxPartitionBatchSize;
        this.session = session;
        this.hdfsEnvironment = hdfsEnvironment;
        this.namenodeStats = namenodeStats;
        this.directoryLister = directoryLister;
        this.maxInitialSplitSize = getMaxInitialSplitSize(session);
        this.remainingInitialSplits = new AtomicInteger(maxInitialSplits);
        this.recursiveDirWalkerEnabled = recursiveDirWalkerEnabled;
        this.executor = executor;
        this.partitions = new ConcurrentLazyQueue<>(partitions);
        this.hdfsContext = new HdfsContext(session, table.getDatabaseName(), table.getTableName());
    }

    @Override
    public void start(HiveSplitSource splitSource)
    {
        this.hiveSplitSource = splitSource;

        UserGroupInformation ugi = null;

        if (HiveSessionProperties.getReadAsQueryUser(session)) {
            ugi = UgiUtils.getUgi(session.getUser());
        }

        for (int i = 0; i < maxPartitionBatchSize; i++) {
            ResumableTasks.submit(executor, new HiveSplitLoaderTask(ugi));
        }
    }

    @Override
    public void stop()
    {
        stopped = true;
    }

    private class HiveSplitLoaderTask
            implements ResumableTask
    {
        private UserGroupInformation ugi;

        public HiveSplitLoaderTask(UserGroupInformation ugi)
        {
            this.ugi = ugi;
        }

        @Override
        public TaskStatus process()
        {
            if (ugi != null) {
                try {
                    return ugi.doAs((PrivilegedExceptionAction<TaskStatus>) this::doProcess);
                }
                catch (IOException | InterruptedException e) {
                    throw new RuntimeException("Could not runAs " + session.getUser(), e);
                }
            }
            else {
                return doProcess();
            }
        }

        private TaskStatus doProcess()
        {
            while (true) {
                if (stopped) {
                    return TaskStatus.finished();
                }
                try {
                    CompletableFuture<?> future;
                    taskExecutionLock.readLock().lock();
                    try {
                        future = loadSplits();
                    }
                    finally {
                        taskExecutionLock.readLock().unlock();
                    }
                    invokeNoMoreSplitsIfNecessary();
                    if (!future.isDone()) {
                        return TaskStatus.continueOn(future);
                    }
                }
                catch (Exception e) {
                    hiveSplitSource.fail(e);
                }
            }
        }
    }

    private void invokeNoMoreSplitsIfNecessary()
    {
        if (partitions.isEmpty() && fileIterators.isEmpty()) {
            taskExecutionLock.writeLock().lock();
            try {
                // the write lock guarantees that no one is operating on the partitions, fileIterators, or hiveSplitSource, or half way through doing so.
                if (partitions.isEmpty() && fileIterators.isEmpty()) {
                    // It is legal to call `noMoreSplits` multiple times or after `stop` was called.
                    // Nothing bad will happen if `noMoreSplits` implementation calls methods that will try to obtain a read lock because the lock is re-entrant.
                    hiveSplitSource.noMoreSplits();
                }
            }
            finally {
                taskExecutionLock.writeLock().unlock();
            }
        }
    }

    private CompletableFuture<?> loadSplits()
            throws IOException
    {
        HiveFileIterator files = fileIterators.poll();
        if (files == null) {
            HivePartitionMetadata partition = partitions.poll();
            if (partition == null) {
                return COMPLETED_FUTURE;
            }
            loadPartition(partition);
            return COMPLETED_FUTURE;
        }

        while (files.hasNext() && !stopped) {
            LocatedFileStatus file = files.next();
            if (isDirectory(file)) {
                if (recursiveDirWalkerEnabled) {
                    HiveFileIterator fileIterator = new HiveFileIterator(
                            file.getPath(),
                            files.getFileSystem(),
                            files.getDirectoryLister(),
                            files.getNamenodeStats(),
                            files.getPartitionName(),
                            files.getInputFormat(),
                            files.getSchema(),
                            files.getPartitionKeys(),
                            files.getEffectivePredicate(),
                            files.getColumnCoercions());
                    fileIterators.add(fileIterator);
                }
            }
            else {
                boolean splittable = isSplittable(files.getInputFormat(), hdfsEnvironment.getFileSystem(hdfsContext, file.getPath()), file.getPath());

                CompletableFuture<?> future = hiveSplitSource.addToQueue(createHiveSplitIterator(
                        files.getPartitionName(),
                        file.getPath().toString(),
                        file.getBlockLocations(),
                        0,
                        file.getLen(),
                        file.getLen(),
                        files.getSchema(),
                        files.getPartitionKeys(),
                        splittable,
                        session,
                        OptionalInt.empty(),
                        files.getEffectivePredicate(),
                        files.getColumnCoercions(),
                        getPathDomain(files.getEffectivePredicate())));
                if (!future.isDone()) {
                    fileIterators.addFirst(files);
                    return future;
                }
            }
        }

        // No need to put the iterator back, since it's either empty or we've stopped
        return COMPLETED_FUTURE;
    }

    private void loadPartition(HivePartitionMetadata partition)
            throws IOException
    {
        String partitionName = partition.getHivePartition().getPartitionId();
        Properties schema = getPartitionSchema(table, partition.getPartition());
        List<HivePartitionKey> partitionKeys = getPartitionKeys(table, partition.getPartition());
        TupleDomain<HiveColumnHandle> effectivePredicate = partition.getHivePartition().getEffectivePredicate();
        Optional<Domain> pathDomain = getPathDomain(effectivePredicate);

        Path path = new Path(getPartitionLocation(table, partition.getPartition()));
        Configuration configuration = hdfsEnvironment.getConfiguration(hdfsContext, path);
        InputFormat<?, ?> inputFormat = getInputFormat(configuration, schema, false);
        FileSystem fs = hdfsEnvironment.getFileSystem(hdfsContext, path);

        if (inputFormat instanceof SymlinkTextInputFormat) {
            if (bucketHandle.isPresent()) {
                throw new PrestoException(StandardErrorCode.NOT_SUPPORTED, "Bucketed table in SymlinkTextInputFormat is not yet supported");
            }

            // TODO: This should use an iterator like the HiveFileIterator
            for (Path targetPath : getTargetPathsFromSymlink(fs, path)) {
                // The input should be in TextInputFormat.
                TextInputFormat targetInputFormat = new TextInputFormat();
                // get the configuration for the target path -- it may be a different hdfs instance
                Configuration targetConfiguration = hdfsEnvironment.getConfiguration(hdfsContext, targetPath);
                JobConf targetJob = toJobConf(targetConfiguration);
                targetJob.setInputFormat(TextInputFormat.class);
                targetInputFormat.configure(targetJob);
                FileInputFormat.setInputPaths(targetJob, targetPath);
                InputSplit[] targetSplits = targetInputFormat.getSplits(targetJob, 0);

                if (addSplitsToSource(targetSplits, partitionName, partitionKeys, schema, effectivePredicate, partition.getColumnCoercions(), pathDomain)) {
                    return;
                }
            }
            return;
        }

        // To support custom input formats, we want to call getSplits()
        // on the input format to obtain file splits.
        if (shouldUseFileSplitsFromInputFormat(inputFormat)) {
            JobConf jobConf = toJobConf(configuration);
            FileInputFormat.setInputPaths(jobConf, path);
            InputSplit[] splits = inputFormat.getSplits(jobConf, 0);

            addSplitsToSource(splits, partitionName, partitionKeys, schema, effectivePredicate, partition.getColumnCoercions(), pathDomain);
            return;
        }

        // If only one bucket could match: load that one file
        HiveFileIterator iterator = new HiveFileIterator(path, fs, directoryLister, namenodeStats, partitionName, inputFormat, schema, partitionKeys, effectivePredicate, partition.getColumnCoercions());
        if (!buckets.isEmpty()) {
            int bucketCount = buckets.get(0).getBucketCount();
            List<LocatedFileStatus> list = listAndSortBucketFiles(iterator, bucketCount);
            List<Iterator<HiveSplit>> iteratorList = new ArrayList<>();

            for (HiveBucket bucket : buckets) {
                int bucketNumber = bucket.getBucketNumber();
                LocatedFileStatus file = list.get(bucketNumber);
                boolean splittable = isSplittable(iterator.getInputFormat(), hdfsEnvironment.getFileSystem(hdfsContext, file.getPath()), file.getPath());

                iteratorList.add(createHiveSplitIterator(
                        iterator.getPartitionName(),
                        file.getPath().toString(),
                        file.getBlockLocations(),
                        0,
                        file.getLen(),
                        file.getLen(),
                        iterator.getSchema(),
                        iterator.getPartitionKeys(),
                        splittable,
                        session,
                        OptionalInt.of(bucketNumber),
                        effectivePredicate,
                        partition.getColumnCoercions(),
                        pathDomain));
            }

            addToHiveSplitSourceRoundRobin(iteratorList);
            return;
        }

        // If table is bucketed: list the directory, sort, tag with bucket id
        if (bucketHandle.isPresent()) {
            // HiveFileIterator skips hidden files automatically.
            int bucketCount = bucketHandle.get().getBucketCount();
            List<LocatedFileStatus> list = listAndSortBucketFiles(iterator, bucketCount);
            List<Iterator<HiveSplit>> iteratorList = new ArrayList<>();

            for (int bucketIndex = 0; bucketIndex < bucketCount; bucketIndex++) {
                LocatedFileStatus file = list.get(bucketIndex);
                boolean splittable = isSplittable(iterator.getInputFormat(), hdfsEnvironment.getFileSystem(hdfsContext, file.getPath()), file.getPath());

                iteratorList.add(createHiveSplitIterator(
                        iterator.getPartitionName(),
                        file.getPath().toString(),
                        file.getBlockLocations(),
                        0,
                        file.getLen(),
                        file.getLen(),
                        iterator.getSchema(),
                        iterator.getPartitionKeys(),
                        splittable,
                        session,
                        OptionalInt.of(bucketIndex),
                        iterator.getEffectivePredicate(),
                        partition.getColumnCoercions(),
                        pathDomain));
            }

            addToHiveSplitSourceRoundRobin(iteratorList);
            return;
        }

        fileIterators.addLast(iterator);
    }

    private boolean addSplitsToSource(
            InputSplit[] targetSplits,
            String partitionName,
            List<HivePartitionKey> partitionKeys,
            Properties schema,
            TupleDomain<HiveColumnHandle> effectivePredicate,
            Map<Integer, HiveType> columnCoercions,
            Optional<Domain> pathDomain)
            throws IOException
    {
        for (InputSplit inputSplit : targetSplits) {
            FileSplit split = (FileSplit) inputSplit;
            FileSystem targetFilesystem = hdfsEnvironment.getFileSystem(hdfsContext, split.getPath());
            FileStatus file = targetFilesystem.getFileStatus(split.getPath());
            hiveSplitSource.addToQueue(createHiveSplitIterator(
                    partitionName,
                    file.getPath().toString(),
                    targetFilesystem.getFileBlockLocations(file, split.getStart(), split.getLength()),
                    split.getStart(),
                    split.getLength(),
                    file.getLen(),
                    schema,
                    partitionKeys,
                    false,
                    session,
                    OptionalInt.empty(),
                    effectivePredicate,
                    columnCoercions,
                    pathDomain));

            if (stopped) {
                return true;
            }
        }
        return false;
    }

    private static boolean shouldUseFileSplitsFromInputFormat(InputFormat<?, ?> inputFormat)
    {
        return Arrays.stream(inputFormat.getClass().getAnnotations())
                .map(Annotation::annotationType)
                .map(Class::getSimpleName)
                .anyMatch(name -> name.equals("UseFileSplitsFromInputFormat"));
    }

    private void addToHiveSplitSourceRoundRobin(List<Iterator<HiveSplit>> iteratorList)
    {
        while (true) {
            boolean done = true;
            for (Iterator<HiveSplit> hiveSplitIterator : iteratorList) {
                if (hiveSplitIterator.hasNext()) {
                    hiveSplitSource.addToQueue(hiveSplitIterator.next());
                    done = false;
                }
            }
            if (done) {
                break;
            }
        }
    }

    private static List<LocatedFileStatus> listAndSortBucketFiles(HiveFileIterator hiveFileIterator, int bucketCount)
    {
        ArrayList<LocatedFileStatus> list = new ArrayList<>(bucketCount);

        while (hiveFileIterator.hasNext()) {
            LocatedFileStatus next = hiveFileIterator.next();
            if (isDirectory(next)) {
                // Fail here to be on the safe side. This seems to be the same as what Hive does
                throw new PrestoException(HIVE_INVALID_BUCKET_FILES, format("%s Found sub-directory in bucket directory for partition: %s", CORRUPT_BUCKETING, hiveFileIterator.getPartitionName()));
            }
            list.add(next);
        }

        if (list.size() != bucketCount) {
            throw new PrestoException(HIVE_INVALID_BUCKET_FILES, format("%s The number of files in the directory (%s) does not match the declared bucket count (%s) for partition: %s", CORRUPT_BUCKETING, list.size(), bucketCount, hiveFileIterator.getPartitionName()));
        }

        // Sort FileStatus objects (instead of, e.g., fileStatus.getPath().toString). This matches org.apache.hadoop.hive.ql.metadata.Table.getSortedPaths
        list.sort(null);
        return list;
    }

    private static List<Path> getTargetPathsFromSymlink(FileSystem fileSystem, Path symlinkDir)
    {
        try {
            FileStatus[] symlinks = fileSystem.listStatus(symlinkDir, HIDDEN_FILES_PATH_FILTER);
            List<Path> targets = new ArrayList<>();

            for (FileStatus symlink : symlinks) {
                try (BufferedReader reader = new BufferedReader(new InputStreamReader(fileSystem.open(symlink.getPath()), StandardCharsets.UTF_8))) {
                    CharStreams.readLines(reader).stream()
                            .map(Path::new)
                            .forEach(targets::add);
                }
            }
            return targets;
        }
        catch (IOException e) {
            throw new PrestoException(HIVE_BAD_DATA, "Error parsing symlinks from: " + symlinkDir, e);
        }
    }

    private Iterator<HiveSplit> createHiveSplitIterator(
            String partitionName,
            String path,
            BlockLocation[] blockLocations,
            long start,
            long length,
            long fileSize,
            Properties schema,
            List<HivePartitionKey> partitionKeys,
            boolean splittable,
            ConnectorSession session,
            OptionalInt bucketNumber,
            TupleDomain<HiveColumnHandle> effectivePredicate,
            Map<Integer, HiveType> columnCoercions,
            Optional<Domain> pathDomain)
            throws IOException
    {
<<<<<<< HEAD
        Path filePath = new Path(path);
        // filter the index files
        if (isLzopIndexFile(filePath)) {
            return Collections.<HiveSplit>emptyIterator();
        }
=======
        if (!pathMatchesPredicate(pathDomain, path)) {
            return emptyIterator();
        }

>>>>>>> 727da223
        boolean forceLocalScheduling = HiveSessionProperties.isForceLocalScheduling(session);

        if (splittable) {
            PeekingIterator<BlockLocation> blockLocationIterator = Iterators.peekingIterator(Arrays.stream(blockLocations).iterator());

            return new AbstractIterator<HiveSplit>()
            {
                private long chunkOffset = 0;
                private LzoIndex index = isLzopCompressedFile(filePath) ?
                    LzoIndex.readIndex(hdfsEnvironment.getFileSystem(session.getUser(), getLzopIndexPath(filePath)), filePath) :
                    null;

                @Override
                protected HiveSplit computeNext()
                {
                    if (!blockLocationIterator.hasNext()) {
                        return endOfData();
                    }
                    BlockLocation blockLocation = blockLocationIterator.peek();

                    List<HostAddress> addresses;
                    try {
                        addresses = toHostAddress(blockLocation.getHosts());
                    }
                    catch (IOException e) {
                        throw Throwables.propagate(e);
                    }

                    long targetChunkSize;
                    if (remainingInitialSplits.decrementAndGet() >= 0) {
                        targetChunkSize = maxInitialSplitSize.toBytes();
                    }
                    else {
                        long maxBytes = maxSplitSize.toBytes();
                        int chunks = toIntExact((long) Math.ceil((blockLocation.getLength() - chunkOffset) * 1.0 / maxBytes));
                        targetChunkSize = (long) Math.ceil((blockLocation.getLength() - chunkOffset) * 1.0 / chunks);
                    }

                    // adjust the actual chunk size to account for the overrun when chunks are slightly bigger than necessary (see above)
                    long chunkLength = Math.min(targetChunkSize, blockLocation.getLength() - chunkOffset);

                    // align the end point to the indexed point for lzo compressed file
                    if (isLzopCompressedFile(filePath)) {
                        long offset = blockLocation.getOffset() + chunkOffset;
                        if (index.isEmpty()) {
                            chunkLength = length - offset;
                        }
                        else {
                            chunkLength = index.alignSliceEndToIndex(offset + chunkLength, length) - offset;
                        }
                    }

                    HiveSplit result = new HiveSplit(
                            connectorId,
                            table.getDatabaseName(),
                            table.getTableName(),
                            partitionName,
                            path,
                            blockLocation.getOffset() + chunkOffset,
                            chunkLength,
                            fileSize,
                            schema,
                            partitionKeys,
                            addresses,
                            bucketNumber,
                            forceLocalScheduling && hasRealAddress(addresses),
                            effectivePredicate,
                            columnCoercions);

                    chunkOffset += chunkLength;

                    while (chunkOffset >= blockLocation.getLength()) {
                        // allow overrun for lzo compressed file for intermediate blocks
                        if (!isLzopCompressedFile(filePath) || blockLocation.getOffset() + blockLocation.getLength() >= length) {
                            checkState(chunkOffset == blockLocation.getLength(), "Error splitting blocks for file: " + filePath.toString() + "");
                        }
                        blockLocationIterator.next();
                        chunkOffset -= blockLocation.getLength();
                        if (blockLocationIterator.hasNext()) {
                            blockLocation = blockLocationIterator.peek();
                        }
                    }

                    return result;
                }
            };
        }
        else {
            // not splittable, use the hosts from the first block if it exists
            List<HostAddress> addresses = ImmutableList.of();
            if (blockLocations.length > 0) {
                addresses = toHostAddress(blockLocations[0].getHosts());
            }

            return Iterators.singletonIterator(new HiveSplit(
                    connectorId,
                    table.getDatabaseName(),
                    table.getTableName(),
                    partitionName,
                    path,
                    start,
                    length,
                    fileSize,
                    schema,
                    partitionKeys,
                    addresses,
                    bucketNumber,
                    forceLocalScheduling && hasRealAddress(addresses),
                    effectivePredicate,
                    columnCoercions));
        }
    }

    private static boolean hasRealAddress(List<HostAddress> addresses)
    {
        // Hadoop FileSystem returns "localhost" as a default
        return addresses.stream().anyMatch(address -> !address.getHostText().equals("localhost"));
    }

    private static List<HostAddress> toHostAddress(String[] hosts)
    {
        ImmutableList.Builder<HostAddress> builder = ImmutableList.builder();
        for (String host : hosts) {
            builder.add(HostAddress.fromString(host));
        }
        return builder.build();
    }

    private static List<HivePartitionKey> getPartitionKeys(Table table, Optional<Partition> partition)
    {
        if (!partition.isPresent()) {
            return ImmutableList.of();
        }
        ImmutableList.Builder<HivePartitionKey> partitionKeys = ImmutableList.builder();
        List<Column> keys = table.getPartitionColumns();
        List<String> values = partition.get().getValues();
        checkCondition(keys.size() == values.size(), HIVE_INVALID_METADATA, "Expected %s partition key values, but got %s", keys.size(), values.size());
        for (int i = 0; i < keys.size(); i++) {
            String name = keys.get(i).getName();
            HiveType hiveType = keys.get(i).getType();
            if (!hiveType.isSupportedType()) {
                throw new PrestoException(NOT_SUPPORTED, format("Unsupported Hive type %s found in partition keys of table %s.%s", hiveType, table.getDatabaseName(), table.getTableName()));
            }
            String value = values.get(i);
            checkCondition(value != null, HIVE_INVALID_PARTITION_VALUE, "partition key value cannot be null for field: %s", name);
            partitionKeys.add(new HivePartitionKey(name, value));
        }
        return partitionKeys.build();
    }

    private static Properties getPartitionSchema(Table table, Optional<Partition> partition)
    {
        if (!partition.isPresent()) {
            return getHiveSchema(table);
        }
        return getHiveSchema(partition.get(), table);
    }

    private static String getPartitionLocation(Table table, Optional<Partition> partition)
    {
        if (!partition.isPresent()) {
            return table.getStorage().getLocation();
        }
        return partition.get().getStorage().getLocation();
    }

    private static Optional<Domain> getPathDomain(TupleDomain<HiveColumnHandle> effectivePredicate)
    {
        if (!effectivePredicate.getDomains().isPresent()) {
            return Optional.empty();
        }

        return effectivePredicate.getDomains().get().entrySet().stream()
                .filter(entry -> isPathColumnHandle(entry.getKey()))
                .findFirst()
                .map(Map.Entry::getValue);
    }

    private static boolean pathMatchesPredicate(Optional<Domain> pathDomain, String path)
    {
        if (!pathDomain.isPresent()) {
            return true;
        }

        return pathDomain.get().includesNullableValue(utf8Slice(path));
    }
}<|MERGE_RESOLUTION|>--- conflicted
+++ resolved
@@ -58,7 +58,6 @@
 import java.security.PrivilegedExceptionAction;
 import java.util.ArrayList;
 import java.util.Arrays;
-import java.util.Collections;
 import java.util.Deque;
 import java.util.Iterator;
 import java.util.List;
@@ -561,18 +560,11 @@
             Optional<Domain> pathDomain)
             throws IOException
     {
-<<<<<<< HEAD
         Path filePath = new Path(path);
-        // filter the index files
-        if (isLzopIndexFile(filePath)) {
-            return Collections.<HiveSplit>emptyIterator();
-        }
-=======
         if (!pathMatchesPredicate(pathDomain, path)) {
             return emptyIterator();
         }
 
->>>>>>> 727da223
         boolean forceLocalScheduling = HiveSessionProperties.isForceLocalScheduling(session);
 
         if (splittable) {
@@ -582,7 +574,7 @@
             {
                 private long chunkOffset = 0;
                 private LzoIndex index = isLzopCompressedFile(filePath) ?
-                    LzoIndex.readIndex(hdfsEnvironment.getFileSystem(session.getUser(), getLzopIndexPath(filePath)), filePath) :
+                    LzoIndex.readIndex(hdfsEnvironment.getFileSystem(hdfsContext, getLzopIndexPath(filePath)), filePath) :
                     null;
 
                 @Override
@@ -647,7 +639,7 @@
                     while (chunkOffset >= blockLocation.getLength()) {
                         // allow overrun for lzo compressed file for intermediate blocks
                         if (!isLzopCompressedFile(filePath) || blockLocation.getOffset() + blockLocation.getLength() >= length) {
-                            checkState(chunkOffset == blockLocation.getLength(), "Error splitting blocks for file: " + filePath.toString() + "");
+                            checkState(chunkOffset == blockLocation.getLength(), "Error splitting blocks for file: " + filePath.toString());
                         }
                         blockLocationIterator.next();
                         chunkOffset -= blockLocation.getLength();
@@ -753,6 +745,10 @@
 
     private static boolean pathMatchesPredicate(Optional<Domain> pathDomain, String path)
     {
+        if (isLzopIndexFile(new Path(path))) {
+            return true;
+        }
+
         if (!pathDomain.isPresent()) {
             return true;
         }
