/*
 * Licensed under the Apache License, Version 2.0 (the "License");
 * you may not use this file except in compliance with the License.
 * You may obtain a copy of the License at
 *
 *     http://www.apache.org/licenses/LICENSE-2.0
 *
 * Unless required by applicable law or agreed to in writing, software
 * distributed under the License is distributed on an "AS IS" BASIS,
 * WITHOUT WARRANTIES OR CONDITIONS OF ANY KIND, either express or implied.
 * See the License for the specific language governing permissions and
 * limitations under the License.
 */
package com.facebook.presto.hive;

import com.facebook.presto.hive.HdfsEnvironment.HdfsContext;
import com.facebook.presto.hive.metastore.Column;
import com.facebook.presto.hive.metastore.Partition;
import com.facebook.presto.hive.metastore.Table;
import com.facebook.presto.hive.util.HiveFileIterator;
import com.facebook.presto.hive.util.HiveFileIterator.NestedDirectoryNotAllowedException;
import com.facebook.presto.hive.util.InternalHiveSplitFactory;
import com.facebook.presto.hive.util.ResumableTask;
import com.facebook.presto.hive.util.ResumableTasks;
import com.facebook.presto.spi.ColumnHandle;
import com.facebook.presto.spi.ConnectorSession;
import com.facebook.presto.spi.PrestoException;
import com.facebook.presto.spi.predicate.TupleDomain;
import com.google.common.collect.ImmutableList;
import com.google.common.collect.Iterators;
import com.google.common.collect.Streams;
import com.google.common.io.CharStreams;
import com.google.common.util.concurrent.ListenableFuture;
import org.apache.hadoop.conf.Configuration;
import org.apache.hadoop.fs.FileStatus;
import org.apache.hadoop.fs.FileSystem;
import org.apache.hadoop.fs.LocatedFileStatus;
import org.apache.hadoop.fs.Path;
import org.apache.hadoop.hive.ql.io.SymlinkTextInputFormat;
import org.apache.hadoop.mapred.FileInputFormat;
import org.apache.hadoop.mapred.FileSplit;
import org.apache.hadoop.mapred.InputFormat;
import org.apache.hadoop.mapred.InputSplit;
import org.apache.hadoop.mapred.JobConf;
import org.apache.hadoop.mapred.TextInputFormat;

import java.io.BufferedReader;
import java.io.IOException;
import java.io.InputStreamReader;
import java.lang.annotation.Annotation;
import java.nio.charset.StandardCharsets;
import java.util.ArrayList;
import java.util.Arrays;
import java.util.Deque;
import java.util.Iterator;
import java.util.List;
import java.util.Optional;
import java.util.Properties;
import java.util.Set;
import java.util.concurrent.ConcurrentLinkedDeque;
import java.util.concurrent.Executor;
import java.util.concurrent.locks.ReentrantReadWriteLock;
import java.util.function.IntPredicate;

import static com.facebook.presto.hive.HiveBucketing.HiveBucket;
import static com.facebook.presto.hive.HiveErrorCode.HIVE_BAD_DATA;
import static com.facebook.presto.hive.HiveErrorCode.HIVE_INVALID_BUCKET_FILES;
import static com.facebook.presto.hive.HiveErrorCode.HIVE_INVALID_METADATA;
import static com.facebook.presto.hive.HiveErrorCode.HIVE_INVALID_PARTITION_VALUE;
import static com.facebook.presto.hive.HiveSessionProperties.isForceLocalScheduling;
import static com.facebook.presto.hive.HiveUtil.checkCondition;
import static com.facebook.presto.hive.HiveUtil.getInputFormat;
<<<<<<< HEAD
import static com.facebook.presto.hive.HiveUtil.isLzopIndexFile;
import static com.facebook.presto.hive.HiveUtil.isSplittable;
=======
>>>>>>> f2eec58a
import static com.facebook.presto.hive.metastore.MetastoreUtil.getHiveSchema;
import static com.facebook.presto.hive.util.ConfigurationUtils.toJobConf;
import static com.facebook.presto.hive.util.HiveFileIterator.NestedDirectoryPolicy.FAIL;
import static com.facebook.presto.hive.util.HiveFileIterator.NestedDirectoryPolicy.IGNORED;
import static com.facebook.presto.hive.util.HiveFileIterator.NestedDirectoryPolicy.RECURSE;
import static com.facebook.presto.spi.StandardErrorCode.NOT_SUPPORTED;
import static com.google.common.base.Preconditions.checkState;
import static com.google.common.collect.ImmutableSet.toImmutableSet;
import static com.google.common.util.concurrent.Futures.immediateFuture;
import static java.lang.String.format;
import static java.util.Objects.requireNonNull;
import static org.apache.hadoop.hive.common.FileUtils.HIDDEN_FILES_PATH_FILTER;

public class BackgroundHiveSplitLoader
        implements HiveSplitLoader
{
    private static final String CORRUPT_BUCKETING = "Hive table is corrupt. It is declared as being bucketed, but the files do not match the bucketing declaration.";

    private static final ListenableFuture<?> COMPLETED_FUTURE = immediateFuture(null);

    private final Table table;
    private final TupleDomain<? extends ColumnHandle> compactEffectivePredicate;
    private final Optional<BucketSplitInfo> bucketSplitInfo;
    private final HdfsEnvironment hdfsEnvironment;
    private final HdfsContext hdfsContext;
    private final NamenodeStats namenodeStats;
    private final DirectoryLister directoryLister;
    private final int loaderConcurrency;
    private final boolean recursiveDirWalkerEnabled;
    private final Executor executor;
    private final ConnectorSession session;
    private final ConcurrentLazyQueue<HivePartitionMetadata> partitions;
    private final Deque<Iterator<InternalHiveSplit>> fileIterators = new ConcurrentLinkedDeque<>();

    // Purpose of this lock:
    // * When write lock is acquired, except the holder, no one can do any of the following:
    // ** poll from partitions
    // ** poll from or push to fileIterators
    // ** push to hiveSplitSource
    // * When any of the above three operations is carried out, either a read lock or a write lock must be held.
    // * When a series of operations involving two or more of the above three operations are carried out, the lock
    //   must be continuously held throughout the series of operations.
    // Implications:
    // * if you hold a read lock but not a write lock, you can do any of the above three operations, but you may
    //   see a series of operations involving two or more of the operations carried out half way.
    private final ReentrantReadWriteLock taskExecutionLock = new ReentrantReadWriteLock();

    private HiveSplitSource hiveSplitSource;
    private volatile boolean stopped;

    public BackgroundHiveSplitLoader(
            Table table,
            Iterable<HivePartitionMetadata> partitions,
            TupleDomain<? extends ColumnHandle> compactEffectivePredicate,
            Optional<BucketSplitInfo> bucketSplitInfo,
            ConnectorSession session,
            HdfsEnvironment hdfsEnvironment,
            NamenodeStats namenodeStats,
            DirectoryLister directoryLister,
            Executor executor,
            int loaderConcurrency,
            boolean recursiveDirWalkerEnabled)
    {
        this.table = table;
        this.compactEffectivePredicate = compactEffectivePredicate;
        this.bucketSplitInfo = bucketSplitInfo;
        this.loaderConcurrency = loaderConcurrency;
        this.session = session;
        this.hdfsEnvironment = hdfsEnvironment;
        this.namenodeStats = namenodeStats;
        this.directoryLister = directoryLister;
        this.recursiveDirWalkerEnabled = recursiveDirWalkerEnabled;
        this.executor = executor;
        this.partitions = new ConcurrentLazyQueue<>(partitions);
        this.hdfsContext = new HdfsContext(session, table.getDatabaseName(), table.getTableName());
    }

    @Override
    public void start(HiveSplitSource splitSource)
    {
        this.hiveSplitSource = splitSource;
        for (int i = 0; i < loaderConcurrency; i++) {
            ResumableTasks.submit(executor, new HiveSplitLoaderTask());
        }
    }

    @Override
    public void stop()
    {
        stopped = true;
    }

    private class HiveSplitLoaderTask
            implements ResumableTask
    {
        @Override
        public TaskStatus process()
        {
            while (true) {
                if (stopped) {
                    return TaskStatus.finished();
                }
                ListenableFuture<?> future;
                taskExecutionLock.readLock().lock();
                try {
                    future = loadSplits();
                }
                catch (Exception e) {
                    // Fail the split source before releasing the execution lock
                    // Otherwise, a race could occur where the split source is completed before we fail it.
                    hiveSplitSource.fail(e);
                    checkState(stopped);
                    return TaskStatus.finished();
                }
                finally {
                    taskExecutionLock.readLock().unlock();
                }
                invokeNoMoreSplitsIfNecessary();
                if (!future.isDone()) {
                    return TaskStatus.continueOn(future);
                }
            }
        }
    }

    private void invokeNoMoreSplitsIfNecessary()
    {
        if (partitions.isEmpty() && fileIterators.isEmpty()) {
            taskExecutionLock.writeLock().lock();
            try {
                // the write lock guarantees that no one is operating on the partitions, fileIterators, or hiveSplitSource, or half way through doing so.
                if (partitions.isEmpty() && fileIterators.isEmpty()) {
                    // It is legal to call `noMoreSplits` multiple times or after `stop` was called.
                    // Nothing bad will happen if `noMoreSplits` implementation calls methods that will try to obtain a read lock because the lock is re-entrant.
                    hiveSplitSource.noMoreSplits();
                }
            }
            finally {
                taskExecutionLock.writeLock().unlock();
            }
        }
    }

    private ListenableFuture<?> loadSplits()
            throws IOException
    {
        Iterator<InternalHiveSplit> splits = fileIterators.poll();
        if (splits == null) {
            HivePartitionMetadata partition = partitions.poll();
            if (partition == null) {
                return COMPLETED_FUTURE;
            }
            return loadPartition(partition);
        }

        while (splits.hasNext() && !stopped) {
            ListenableFuture<?> future = hiveSplitSource.addToQueue(splits.next());
            if (!future.isDone()) {
                fileIterators.addFirst(splits);
                return future;
            }
        }

        // No need to put the iterator back, since it's either empty or we've stopped
        return COMPLETED_FUTURE;
    }

    private ListenableFuture<?> loadPartition(HivePartitionMetadata partition)
            throws IOException
    {
        String partitionName = partition.getHivePartition().getPartitionId();
        Properties schema = getPartitionSchema(table, partition.getPartition());
        List<HivePartitionKey> partitionKeys = getPartitionKeys(table, partition.getPartition());
        TupleDomain<HiveColumnHandle> effectivePredicate = (TupleDomain<HiveColumnHandle>) compactEffectivePredicate;

        Path path = new Path(getPartitionLocation(table, partition.getPartition()));
        Configuration configuration = hdfsEnvironment.getConfiguration(hdfsContext, path);
        InputFormat<?, ?> inputFormat = getInputFormat(configuration, schema, false);
        FileSystem fs = hdfsEnvironment.getFileSystem(hdfsContext, path);

        if (inputFormat instanceof SymlinkTextInputFormat) {
            if (bucketSplitInfo.isPresent()) {
                throw new PrestoException(NOT_SUPPORTED, "Bucketed table in SymlinkTextInputFormat is not yet supported");
            }

            // TODO: This should use an iterator like the HiveFileIterator
            ListenableFuture<?> lastResult = COMPLETED_FUTURE;
            for (Path targetPath : getTargetPathsFromSymlink(fs, path)) {
                // The input should be in TextInputFormat.
                TextInputFormat targetInputFormat = new TextInputFormat();
                // the splits must be generated using the file system for the target path
                // get the configuration for the target path -- it may be a different hdfs instance
                FileSystem targetFilesystem = hdfsEnvironment.getFileSystem(hdfsContext, targetPath);
                JobConf targetJob = toJobConf(targetFilesystem.getConf());
                targetJob.setInputFormat(TextInputFormat.class);
                targetInputFormat.configure(targetJob);
                FileInputFormat.setInputPaths(targetJob, targetPath);
                InputSplit[] targetSplits = targetInputFormat.getSplits(targetJob, 0);

                InternalHiveSplitFactory splitFactory = new InternalHiveSplitFactory(targetFilesystem, partitionName, inputFormat, schema, partitionKeys, effectivePredicate, partition.getColumnCoercions(), isForceLocalScheduling(session));
                lastResult = addSplitsToSource(targetSplits, splitFactory);
                if (stopped) {
                    return COMPLETED_FUTURE;
                }
            }
            return lastResult;
        }

        InternalHiveSplitFactory splitFactory = new InternalHiveSplitFactory(fs, partitionName, inputFormat, schema, partitionKeys, effectivePredicate, partition.getColumnCoercions(), isForceLocalScheduling(session));

        // To support custom input formats, we want to call getSplits()
        // on the input format to obtain file splits.
        if (shouldUseFileSplitsFromInputFormat(inputFormat)) {
            JobConf jobConf = toJobConf(configuration);
            FileInputFormat.setInputPaths(jobConf, path);
            InputSplit[] splits = inputFormat.getSplits(jobConf, 0);

            return addSplitsToSource(splits, splitFactory);
        }

        // Bucketed partitions are fully loaded immediately since all files must be loaded to determine the file to bucket mapping
        if (bucketSplitInfo.isPresent()) {
            return hiveSplitSource.addToQueue(getBucketedSplits(path, fs, splitFactory, bucketSplitInfo.get()));
        }

        fileIterators.addLast(createInternalHiveSplitIterator(path, fs, splitFactory));
        return COMPLETED_FUTURE;
    }

    private ListenableFuture<?> addSplitsToSource(InputSplit[] targetSplits, InternalHiveSplitFactory splitFactory)
            throws IOException
    {
        ListenableFuture<?> lastResult = COMPLETED_FUTURE;
        for (InputSplit inputSplit : targetSplits) {
            Optional<InternalHiveSplit> internalHiveSplit = splitFactory.createInternalHiveSplit((FileSplit) inputSplit);
            if (internalHiveSplit.isPresent()) {
                lastResult = hiveSplitSource.addToQueue(internalHiveSplit.get());
            }
            if (stopped) {
                return COMPLETED_FUTURE;
            }
        }
        return lastResult;
    }

    private static boolean shouldUseFileSplitsFromInputFormat(InputFormat<?, ?> inputFormat)
    {
        return Arrays.stream(inputFormat.getClass().getAnnotations())
                .map(Annotation::annotationType)
                .map(Class::getSimpleName)
                .anyMatch(name -> name.equals("UseFileSplitsFromInputFormat"));
    }

    private Iterator<InternalHiveSplit> createInternalHiveSplitIterator(Path path, FileSystem fileSystem, InternalHiveSplitFactory splitFactory)
    {
        return Streams.stream(new HiveFileIterator(path, fileSystem, directoryLister, namenodeStats, recursiveDirWalkerEnabled ? RECURSE : IGNORED))
                .map(splitFactory::createInternalHiveSplit)
                .filter(Optional::isPresent)
                .map(Optional::get)
                .iterator();
    }

    private List<InternalHiveSplit> getBucketedSplits(Path path, FileSystem fileSystem, InternalHiveSplitFactory splitFactory, BucketSplitInfo bucketSplitInfo)
    {
        int bucketCount = bucketSplitInfo.getBucketCount();

        // list all files in the partition
        ArrayList<LocatedFileStatus> files = new ArrayList<>(bucketCount);
        try {
            Iterators.addAll(files, new HiveFileIterator(path, fileSystem, directoryLister, namenodeStats, FAIL));
        }
        catch (NestedDirectoryNotAllowedException e) {
            // Fail here to be on the safe side. This seems to be the same as what Hive does
            throw new PrestoException(HIVE_INVALID_BUCKET_FILES, format("%s Found sub-directory in bucket directory for partition: %s", CORRUPT_BUCKETING, splitFactory.getPartitionName()));
        }

        // verify we found one file per bucket
        if (files.size() != bucketCount) {
            throw new PrestoException(HIVE_INVALID_BUCKET_FILES, format("%s The number of files in the directory (%s) does not match the declared bucket count (%s) for partition: %s", CORRUPT_BUCKETING, files.size(),
                    bucketCount,
                    splitFactory.getPartitionName()));
        }

        // Sort FileStatus objects (instead of, e.g., fileStatus.getPath().toString). This matches org.apache.hadoop.hive.ql.metadata.Table.getSortedPaths
        files.sort(null);

        // convert files internal splits
        List<InternalHiveSplit> splitList = new ArrayList<>();
        for (int bucketNumber = 0; bucketNumber < bucketCount; bucketNumber++) {
            if (bucketSplitInfo.isBucketEnabled(bucketNumber)) {
                LocatedFileStatus file = files.get(bucketNumber);
                splitFactory.createInternalHiveSplit(file, bucketNumber)
                        .ifPresent(splitList::add);
            }
        }
        return splitList;
    }

    private static List<Path> getTargetPathsFromSymlink(FileSystem fileSystem, Path symlinkDir)
    {
        try {
            FileStatus[] symlinks = fileSystem.listStatus(symlinkDir, HIDDEN_FILES_PATH_FILTER);
            List<Path> targets = new ArrayList<>();

            for (FileStatus symlink : symlinks) {
                try (BufferedReader reader = new BufferedReader(new InputStreamReader(fileSystem.open(symlink.getPath()), StandardCharsets.UTF_8))) {
                    CharStreams.readLines(reader).stream()
                            .map(Path::new)
                            .forEach(targets::add);
                }
            }
            return targets;
        }
        catch (IOException e) {
            throw new PrestoException(HIVE_BAD_DATA, "Error parsing symlinks from: " + symlinkDir, e);
        }
    }

<<<<<<< HEAD
    private Optional<InternalHiveSplit> createInternalHiveSplit(
            String partitionName,
            String path,
            BlockLocation[] blockLocations,
            long start,
            long length,
            long fileSize,
            Properties schema,
            List<HivePartitionKey> partitionKeys,
            boolean splittable,
            ConnectorSession session,
            OptionalInt bucketNumber,
            Map<Integer, HiveTypeName> columnCoercions,
            Optional<Domain> pathDomain)
            throws IOException
    {
        Path filePath = new Path(path);
        if (!pathMatchesPredicate(pathDomain, path)) {
            return Optional.empty();
        }

        boolean forceLocalScheduling = HiveSessionProperties.isForceLocalScheduling(session);

        // For empty files, some filesystem (e.g. LocalFileSystem) produce one empty block
        // while others (e.g. hdfs.DistributedFileSystem) produces no block.
        // Synthesize an empty block if one does not already exist.
        if (fileSize == 0 && blockLocations.length == 0) {
            blockLocations = new BlockLocation[] {new BlockLocation()};
            // Turn off force local scheduling because hosts list doesn't exist.
            forceLocalScheduling = false;
        }

        ImmutableList.Builder<InternalHiveBlock> blockBuilder = ImmutableList.builder();
        for (BlockLocation blockLocation : blockLocations) {
            // clamp the block range
            long blockStart = Math.max(start, blockLocation.getOffset());
            long blockEnd = Math.min(start + length, blockLocation.getOffset() + blockLocation.getLength());
            if (blockStart > blockEnd) {
                // block is outside split range
                continue;
            }
            if (blockStart == blockEnd && !(blockStart == start && blockEnd == start + length)) {
                // skip zero-width block, except in the special circumstance: slice is empty, and the block covers the empty slice interval.
                continue;
            }
            blockBuilder.add(new InternalHiveBlock(blockStart, blockEnd, getHostAddresses(blockLocation)));
        }
        List<InternalHiveBlock> blocks = blockBuilder.build();
        checkBlocks(blocks, start, length);

        if (!splittable) {
            // not splittable, use the hosts from the first block if it exists
            blocks = ImmutableList.of(new InternalHiveBlock(start, start + length, blocks.get(0).getAddresses()));
        }

        return Optional.of(new InternalHiveSplit(
                partitionName,
                path,
                start,
                start + length,
                fileSize,
                schema,
                partitionKeys,
                blocks,
                bucketNumber,
                splittable,
                forceLocalScheduling && allBlocksHaveRealAddress(blocks),
                columnCoercions));
    }

    private static void checkBlocks(List<InternalHiveBlock> blocks, long start, long length)
    {
        checkArgument(length >= 0);
        checkArgument(!blocks.isEmpty());
        checkArgument(start == blocks.get(0).getStart());
        checkArgument(start + length == blocks.get(blocks.size() - 1).getEnd());
        for (int i = 1; i < blocks.size(); i++) {
            checkArgument(blocks.get(i - 1).getEnd() == blocks.get(i).getStart());
        }
    }

    private static boolean allBlocksHaveRealAddress(List<InternalHiveBlock> blocks)
    {
        return blocks.stream()
                .map(InternalHiveBlock::getAddresses)
                .allMatch(BackgroundHiveSplitLoader::hasRealAddress);
    }

    private static boolean hasRealAddress(List<HostAddress> addresses)
    {
        // Hadoop FileSystem returns "localhost" as a default
        return addresses.stream().anyMatch(address -> !address.getHostText().equals("localhost"));
    }

    private static List<HostAddress> getHostAddresses(BlockLocation blockLocation)
    {
        String[] hosts;
        try {
            hosts = blockLocation.getHosts();
        }
        catch (IOException e) {
            throw new UncheckedIOException(e);
        }
        return Arrays.stream(hosts)
                .map(HostAddress::fromString)
                .collect(toImmutableList());
    }

=======
>>>>>>> f2eec58a
    private static List<HivePartitionKey> getPartitionKeys(Table table, Optional<Partition> partition)
    {
        if (!partition.isPresent()) {
            return ImmutableList.of();
        }
        ImmutableList.Builder<HivePartitionKey> partitionKeys = ImmutableList.builder();
        List<Column> keys = table.getPartitionColumns();
        List<String> values = partition.get().getValues();
        checkCondition(keys.size() == values.size(), HIVE_INVALID_METADATA, "Expected %s partition key values, but got %s", keys.size(), values.size());
        for (int i = 0; i < keys.size(); i++) {
            String name = keys.get(i).getName();
            HiveType hiveType = keys.get(i).getType();
            if (!hiveType.isSupportedType()) {
                throw new PrestoException(NOT_SUPPORTED, format("Unsupported Hive type %s found in partition keys of table %s.%s", hiveType, table.getDatabaseName(), table.getTableName()));
            }
            String value = values.get(i);
            checkCondition(value != null, HIVE_INVALID_PARTITION_VALUE, "partition key value cannot be null for field: %s", name);
            partitionKeys.add(new HivePartitionKey(name, value));
        }
        return partitionKeys.build();
    }

    private static Properties getPartitionSchema(Table table, Optional<Partition> partition)
    {
        if (!partition.isPresent()) {
            return getHiveSchema(table);
        }
        return getHiveSchema(partition.get(), table);
    }

    private static String getPartitionLocation(Table table, Optional<Partition> partition)
    {
        if (!partition.isPresent()) {
            return table.getStorage().getLocation();
        }
        return partition.get().getStorage().getLocation();
    }

    public static class BucketSplitInfo
    {
        private final int bucketCount;
        private final IntPredicate bucketFilter;

        public static Optional<BucketSplitInfo> createBucketSplitInfo(Optional<HiveBucketHandle> bucketHandle, List<HiveBucket> buckets)
        {
            requireNonNull(bucketHandle, "bucketHandle is null");
            requireNonNull(buckets, "buckets is null");

            if (!buckets.isEmpty()) {
                int bucketCount = buckets.get(0).getBucketCount();
                Set<Integer> bucketNumbers = buckets.stream()
                        .map(HiveBucket::getBucketNumber)
                        .collect(toImmutableSet());
                return Optional.of(new BucketSplitInfo(bucketCount, bucketNumbers::contains));
            }

            return bucketHandle.map(handle -> new BucketSplitInfo(handle.getBucketCount(), bucketNumber -> true));
        }

        private BucketSplitInfo(int bucketCount, IntPredicate bucketFilter)
        {
            this.bucketCount = requireNonNull(bucketCount, "bucketCount is null");
            this.bucketFilter = requireNonNull(bucketFilter, "bucketFilter is null");
        }

<<<<<<< HEAD
    private static boolean pathMatchesPredicate(Optional<Domain> pathDomain, String path)
    {
        if (isLzopIndexFile(new Path(path))) {
            return false;
        }

        if (!pathDomain.isPresent()) {
            return true;
=======
        public int getBucketCount()
        {
            return bucketCount;
>>>>>>> f2eec58a
        }

        public boolean isBucketEnabled(int value)
        {
            return bucketFilter.test(value);
        }
    }
}<|MERGE_RESOLUTION|>--- conflicted
+++ resolved
@@ -70,11 +70,6 @@
 import static com.facebook.presto.hive.HiveSessionProperties.isForceLocalScheduling;
 import static com.facebook.presto.hive.HiveUtil.checkCondition;
 import static com.facebook.presto.hive.HiveUtil.getInputFormat;
-<<<<<<< HEAD
-import static com.facebook.presto.hive.HiveUtil.isLzopIndexFile;
-import static com.facebook.presto.hive.HiveUtil.isSplittable;
-=======
->>>>>>> f2eec58a
 import static com.facebook.presto.hive.metastore.MetastoreUtil.getHiveSchema;
 import static com.facebook.presto.hive.util.ConfigurationUtils.toJobConf;
 import static com.facebook.presto.hive.util.HiveFileIterator.NestedDirectoryPolicy.FAIL;
@@ -393,117 +388,6 @@
         }
     }
 
-<<<<<<< HEAD
-    private Optional<InternalHiveSplit> createInternalHiveSplit(
-            String partitionName,
-            String path,
-            BlockLocation[] blockLocations,
-            long start,
-            long length,
-            long fileSize,
-            Properties schema,
-            List<HivePartitionKey> partitionKeys,
-            boolean splittable,
-            ConnectorSession session,
-            OptionalInt bucketNumber,
-            Map<Integer, HiveTypeName> columnCoercions,
-            Optional<Domain> pathDomain)
-            throws IOException
-    {
-        Path filePath = new Path(path);
-        if (!pathMatchesPredicate(pathDomain, path)) {
-            return Optional.empty();
-        }
-
-        boolean forceLocalScheduling = HiveSessionProperties.isForceLocalScheduling(session);
-
-        // For empty files, some filesystem (e.g. LocalFileSystem) produce one empty block
-        // while others (e.g. hdfs.DistributedFileSystem) produces no block.
-        // Synthesize an empty block if one does not already exist.
-        if (fileSize == 0 && blockLocations.length == 0) {
-            blockLocations = new BlockLocation[] {new BlockLocation()};
-            // Turn off force local scheduling because hosts list doesn't exist.
-            forceLocalScheduling = false;
-        }
-
-        ImmutableList.Builder<InternalHiveBlock> blockBuilder = ImmutableList.builder();
-        for (BlockLocation blockLocation : blockLocations) {
-            // clamp the block range
-            long blockStart = Math.max(start, blockLocation.getOffset());
-            long blockEnd = Math.min(start + length, blockLocation.getOffset() + blockLocation.getLength());
-            if (blockStart > blockEnd) {
-                // block is outside split range
-                continue;
-            }
-            if (blockStart == blockEnd && !(blockStart == start && blockEnd == start + length)) {
-                // skip zero-width block, except in the special circumstance: slice is empty, and the block covers the empty slice interval.
-                continue;
-            }
-            blockBuilder.add(new InternalHiveBlock(blockStart, blockEnd, getHostAddresses(blockLocation)));
-        }
-        List<InternalHiveBlock> blocks = blockBuilder.build();
-        checkBlocks(blocks, start, length);
-
-        if (!splittable) {
-            // not splittable, use the hosts from the first block if it exists
-            blocks = ImmutableList.of(new InternalHiveBlock(start, start + length, blocks.get(0).getAddresses()));
-        }
-
-        return Optional.of(new InternalHiveSplit(
-                partitionName,
-                path,
-                start,
-                start + length,
-                fileSize,
-                schema,
-                partitionKeys,
-                blocks,
-                bucketNumber,
-                splittable,
-                forceLocalScheduling && allBlocksHaveRealAddress(blocks),
-                columnCoercions));
-    }
-
-    private static void checkBlocks(List<InternalHiveBlock> blocks, long start, long length)
-    {
-        checkArgument(length >= 0);
-        checkArgument(!blocks.isEmpty());
-        checkArgument(start == blocks.get(0).getStart());
-        checkArgument(start + length == blocks.get(blocks.size() - 1).getEnd());
-        for (int i = 1; i < blocks.size(); i++) {
-            checkArgument(blocks.get(i - 1).getEnd() == blocks.get(i).getStart());
-        }
-    }
-
-    private static boolean allBlocksHaveRealAddress(List<InternalHiveBlock> blocks)
-    {
-        return blocks.stream()
-                .map(InternalHiveBlock::getAddresses)
-                .allMatch(BackgroundHiveSplitLoader::hasRealAddress);
-    }
-
-    private static boolean hasRealAddress(List<HostAddress> addresses)
-    {
-        // Hadoop FileSystem returns "localhost" as a default
-        return addresses.stream().anyMatch(address -> !address.getHostText().equals("localhost"));
-    }
-
-    private static List<HostAddress> getHostAddresses(BlockLocation blockLocation)
-    {
-        String[] hosts;
-        try {
-            hosts = blockLocation.getHosts();
-        }
-        catch (IOException e) {
-            throw new UncheckedIOException(e);
-        }
-        return Arrays.stream(hosts)
-                .map(HostAddress::fromString)
-                .collect(toImmutableList());
-    }
-
-=======
->>>>>>> f2eec58a
     private static List<HivePartitionKey> getPartitionKeys(Table table, Optional<Partition> partition)
     {
         if (!partition.isPresent()) {
@@ -569,20 +453,9 @@
             this.bucketFilter = requireNonNull(bucketFilter, "bucketFilter is null");
         }
 
-<<<<<<< HEAD
-    private static boolean pathMatchesPredicate(Optional<Domain> pathDomain, String path)
-    {
-        if (isLzopIndexFile(new Path(path))) {
-            return false;
-        }
-
-        if (!pathDomain.isPresent()) {
-            return true;
-=======
         public int getBucketCount()
         {
             return bucketCount;
->>>>>>> f2eec58a
         }
 
         public boolean isBucketEnabled(int value)
