/*
 * Licensed under the Apache License, Version 2.0 (the "License");
 * you may not use this file except in compliance with the License.
 * You may obtain a copy of the License at
 *
 *     http://www.apache.org/licenses/LICENSE-2.0
 *
 * Unless required by applicable law or agreed to in writing, software
 * distributed under the License is distributed on an "AS IS" BASIS,
 * WITHOUT WARRANTIES OR CONDITIONS OF ANY KIND, either express or implied.
 * See the License for the specific language governing permissions and
 * limitations under the License.
 */
package com.facebook.presto.hive;

import com.facebook.presto.hive.HdfsEnvironment.HdfsContext;
import com.facebook.presto.hive.InternalHiveSplit.InternalHiveBlock;
import com.facebook.presto.hive.metastore.Column;
import com.facebook.presto.hive.metastore.Partition;
import com.facebook.presto.hive.metastore.Table;
import com.facebook.presto.hive.util.HiveFileIterator;
import com.facebook.presto.hive.util.ResumableTask;
import com.facebook.presto.hive.util.ResumableTasks;
import com.facebook.presto.spi.ColumnHandle;
import com.facebook.presto.spi.ConnectorSession;
import com.facebook.presto.spi.HostAddress;
import com.facebook.presto.spi.PrestoException;
import com.facebook.presto.spi.StandardErrorCode;
import com.facebook.presto.spi.predicate.Domain;
import com.facebook.presto.spi.predicate.TupleDomain;
import com.google.common.collect.ImmutableList;
import com.google.common.io.CharStreams;
<<<<<<< HEAD
import com.hadoop.compression.lzo.LzoIndex;
import io.airlift.units.DataSize;
=======
>>>>>>> 1ede0acf
import org.apache.hadoop.conf.Configuration;
import org.apache.hadoop.fs.BlockLocation;
import org.apache.hadoop.fs.FileStatus;
import org.apache.hadoop.fs.FileSystem;
import org.apache.hadoop.fs.LocatedFileStatus;
import org.apache.hadoop.fs.Path;
import org.apache.hadoop.hive.ql.io.SymlinkTextInputFormat;
import org.apache.hadoop.mapred.FileInputFormat;
import org.apache.hadoop.mapred.FileSplit;
import org.apache.hadoop.mapred.InputFormat;
import org.apache.hadoop.mapred.InputSplit;
import org.apache.hadoop.mapred.JobConf;
import org.apache.hadoop.mapred.TextInputFormat;

import java.io.BufferedReader;
import java.io.IOException;
import java.io.InputStreamReader;
import java.io.UncheckedIOException;
import java.lang.annotation.Annotation;
import java.nio.charset.StandardCharsets;
import java.util.ArrayList;
import java.util.Arrays;
import java.util.Deque;
import java.util.List;
import java.util.Map;
import java.util.Optional;
import java.util.OptionalInt;
import java.util.Properties;
import java.util.concurrent.CompletableFuture;
import java.util.concurrent.ConcurrentLinkedDeque;
import java.util.concurrent.Executor;
import java.util.concurrent.locks.ReentrantReadWriteLock;

import static com.facebook.presto.hadoop.HadoopFileStatus.isDirectory;
import static com.facebook.presto.hive.HiveBucketing.HiveBucket;
import static com.facebook.presto.hive.HiveColumnHandle.isPathColumnHandle;
import static com.facebook.presto.hive.HiveErrorCode.HIVE_BAD_DATA;
import static com.facebook.presto.hive.HiveErrorCode.HIVE_INVALID_BUCKET_FILES;
import static com.facebook.presto.hive.HiveErrorCode.HIVE_INVALID_METADATA;
import static com.facebook.presto.hive.HiveErrorCode.HIVE_INVALID_PARTITION_VALUE;
import static com.facebook.presto.hive.HiveUtil.checkCondition;
import static com.facebook.presto.hive.HiveUtil.getInputFormat;
import static com.facebook.presto.hive.HiveUtil.getLzopIndexPath;
import static com.facebook.presto.hive.HiveUtil.isLzopCompressedFile;
import static com.facebook.presto.hive.HiveUtil.isLzopIndexFile;
import static com.facebook.presto.hive.HiveUtil.isSplittable;
import static com.facebook.presto.hive.metastore.MetastoreUtil.getHiveSchema;
import static com.facebook.presto.hive.util.ConfigurationUtils.toJobConf;
import static com.facebook.presto.spi.StandardErrorCode.NOT_SUPPORTED;
import static com.google.common.base.Preconditions.checkArgument;
import static com.google.common.base.Preconditions.checkState;
import static com.google.common.collect.ImmutableList.toImmutableList;
import static io.airlift.slice.Slices.utf8Slice;
import static java.lang.String.format;
import static org.apache.hadoop.hive.common.FileUtils.HIDDEN_FILES_PATH_FILTER;

public class BackgroundHiveSplitLoader
        implements HiveSplitLoader
{
    private static final String CORRUPT_BUCKETING = "Hive table is corrupt. It is declared as being bucketed, but the files do not match the bucketing declaration.";

    public static final CompletableFuture<?> COMPLETED_FUTURE = CompletableFuture.completedFuture(null);

    private final Table table;
    private final TupleDomain<? extends ColumnHandle> compactEffectivePredicate;
    private final Optional<HiveBucketHandle> bucketHandle;
    private final List<HiveBucket> buckets;
    private final HdfsEnvironment hdfsEnvironment;
    private final HdfsContext hdfsContext;
    private final NamenodeStats namenodeStats;
    private final DirectoryLister directoryLister;
    private final int loaderConcurrency;
    private final boolean recursiveDirWalkerEnabled;
    private final Executor executor;
    private final ConnectorSession session;
    private final ConcurrentLazyQueue<HivePartitionMetadata> partitions;
    private final Deque<HiveFileIterator> fileIterators = new ConcurrentLinkedDeque<>();

    // Purpose of this lock:
    // * When write lock is acquired, except the holder, no one can do any of the following:
    // ** poll from partitions
    // ** poll from or push to fileIterators
    // ** push to hiveSplitSource
    // * When any of the above three operations is carried out, either a read lock or a write lock must be held.
    // * When a series of operations involving two or more of the above three operations are carried out, the lock
    //   must be continuously held throughout the series of operations.
    // Implications:
    // * if you hold a read lock but not a write lock, you can do any of the above three operations, but you may
    //   see a series of operations involving two or more of the operations carried out half way.
    private final ReentrantReadWriteLock taskExecutionLock = new ReentrantReadWriteLock();

    private HiveSplitSource hiveSplitSource;
    private volatile boolean stopped;

    public BackgroundHiveSplitLoader(
            Table table,
            Iterable<HivePartitionMetadata> partitions,
            TupleDomain<? extends ColumnHandle> compactEffectivePredicate,
            Optional<HiveBucketHandle> bucketHandle,
            List<HiveBucket> buckets,
            ConnectorSession session,
            HdfsEnvironment hdfsEnvironment,
            NamenodeStats namenodeStats,
            DirectoryLister directoryLister,
            Executor executor,
            int loaderConcurrency,
            boolean recursiveDirWalkerEnabled)
    {
        this.table = table;
        this.compactEffectivePredicate = compactEffectivePredicate;
        this.bucketHandle = bucketHandle;
        this.buckets = buckets;
        this.loaderConcurrency = loaderConcurrency;
        this.session = session;
        this.hdfsEnvironment = hdfsEnvironment;
        this.namenodeStats = namenodeStats;
        this.directoryLister = directoryLister;
        this.recursiveDirWalkerEnabled = recursiveDirWalkerEnabled;
        this.executor = executor;
        this.partitions = new ConcurrentLazyQueue<>(partitions);
        this.hdfsContext = new HdfsContext(session, table.getDatabaseName(), table.getTableName());
    }

    @Override
    public void start(HiveSplitSource splitSource)
    {
        this.hiveSplitSource = splitSource;
        for (int i = 0; i < loaderConcurrency; i++) {
            ResumableTasks.submit(executor, new HiveSplitLoaderTask());
        }
    }

    @Override
    public void stop()
    {
        stopped = true;
    }

    private class HiveSplitLoaderTask
            implements ResumableTask
    {
        @Override
        public TaskStatus process()
        {
            while (true) {
                if (stopped) {
                    return TaskStatus.finished();
                }
                CompletableFuture<?> future;
                taskExecutionLock.readLock().lock();
                try {
                    future = loadSplits();
                }
                catch (Exception e) {
                    // Fail the split source before releasing the execution lock
                    // Otherwise, a race could occur where the split source is completed before we fail it.
                    hiveSplitSource.fail(e);
                    checkState(stopped);
                    return TaskStatus.finished();
                }
                finally {
                    taskExecutionLock.readLock().unlock();
                }
                invokeNoMoreSplitsIfNecessary();
                if (!future.isDone()) {
                    return TaskStatus.continueOn(future);
                }
            }
        }
    }

    private void invokeNoMoreSplitsIfNecessary()
    {
        if (partitions.isEmpty() && fileIterators.isEmpty()) {
            taskExecutionLock.writeLock().lock();
            try {
                // the write lock guarantees that no one is operating on the partitions, fileIterators, or hiveSplitSource, or half way through doing so.
                if (partitions.isEmpty() && fileIterators.isEmpty()) {
                    // It is legal to call `noMoreSplits` multiple times or after `stop` was called.
                    // Nothing bad will happen if `noMoreSplits` implementation calls methods that will try to obtain a read lock because the lock is re-entrant.
                    hiveSplitSource.noMoreSplits();
                }
            }
            finally {
                taskExecutionLock.writeLock().unlock();
            }
        }
    }

    private CompletableFuture<?> loadSplits()
            throws IOException
    {
        HiveFileIterator files = fileIterators.poll();
        if (files == null) {
            HivePartitionMetadata partition = partitions.poll();
            if (partition == null) {
                return COMPLETED_FUTURE;
            }
            return loadPartition(partition);
        }

        while (files.hasNext() && !stopped) {
            LocatedFileStatus file = files.next();
            if (isDirectory(file)) {
                if (recursiveDirWalkerEnabled) {
                    HiveFileIterator fileIterator = new HiveFileIterator(
                            file.getPath(),
                            files.getFileSystem(),
                            files.getDirectoryLister(),
                            files.getNamenodeStats(),
                            files.getPartitionName(),
                            files.getInputFormat(),
                            files.getSchema(),
                            files.getPartitionKeys(),
                            files.getEffectivePredicate(),
                            files.getColumnCoercions());
                    fileIterators.add(fileIterator);
                }
            }
            else {
                boolean splittable = isSplittable(files.getInputFormat(), hdfsEnvironment.getFileSystem(hdfsContext, file.getPath()), file.getPath());

                Optional<InternalHiveSplit> internalHiveSplit = createInternalHiveSplit(
                        files.getPartitionName(),
                        file.getPath().toString(),
                        file.getBlockLocations(),
                        0,
                        file.getLen(),
                        file.getLen(),
                        files.getSchema(),
                        files.getPartitionKeys(),
                        splittable,
                        session,
                        OptionalInt.empty(),
                        files.getColumnCoercions(),
                        getPathDomain(files.getEffectivePredicate()));
                if (!internalHiveSplit.isPresent()) {
                    continue;
                }
                CompletableFuture<?> future = hiveSplitSource.addToQueue(internalHiveSplit.get());
                if (!future.isDone()) {
                    fileIterators.addFirst(files);
                    return future;
                }
            }
        }

        // No need to put the iterator back, since it's either empty or we've stopped
        return COMPLETED_FUTURE;
    }

    private CompletableFuture<?> loadPartition(HivePartitionMetadata partition)
            throws IOException
    {
        String partitionName = partition.getHivePartition().getPartitionId();
        Properties schema = getPartitionSchema(table, partition.getPartition());
        List<HivePartitionKey> partitionKeys = getPartitionKeys(table, partition.getPartition());
        TupleDomain<HiveColumnHandle> effectivePredicate = (TupleDomain<HiveColumnHandle>) compactEffectivePredicate;
        Optional<Domain> pathDomain = getPathDomain(effectivePredicate);

        Path path = new Path(getPartitionLocation(table, partition.getPartition()));
        Configuration configuration = hdfsEnvironment.getConfiguration(hdfsContext, path);
        InputFormat<?, ?> inputFormat = getInputFormat(configuration, schema, false);
        FileSystem fs = hdfsEnvironment.getFileSystem(hdfsContext, path);

        if (inputFormat instanceof SymlinkTextInputFormat) {
            if (bucketHandle.isPresent()) {
                throw new PrestoException(StandardErrorCode.NOT_SUPPORTED, "Bucketed table in SymlinkTextInputFormat is not yet supported");
            }

            // TODO: This should use an iterator like the HiveFileIterator
            CompletableFuture<?> lastResult = COMPLETED_FUTURE;
            for (Path targetPath : getTargetPathsFromSymlink(fs, path)) {
                // The input should be in TextInputFormat.
                TextInputFormat targetInputFormat = new TextInputFormat();
                // get the configuration for the target path -- it may be a different hdfs instance
                Configuration targetConfiguration = hdfsEnvironment.getConfiguration(hdfsContext, targetPath);
                JobConf targetJob = toJobConf(targetConfiguration);
                targetJob.setInputFormat(TextInputFormat.class);
                targetInputFormat.configure(targetJob);
                FileInputFormat.setInputPaths(targetJob, targetPath);
                InputSplit[] targetSplits = targetInputFormat.getSplits(targetJob, 0);

                lastResult = addSplitsToSource(targetSplits, partitionName, partitionKeys, schema, effectivePredicate, partition.getColumnCoercions(), pathDomain);
                if (stopped) {
                    return COMPLETED_FUTURE;
                }
            }
            return lastResult;
        }

        // To support custom input formats, we want to call getSplits()
        // on the input format to obtain file splits.
        if (shouldUseFileSplitsFromInputFormat(inputFormat)) {
            JobConf jobConf = toJobConf(configuration);
            FileInputFormat.setInputPaths(jobConf, path);
            InputSplit[] splits = inputFormat.getSplits(jobConf, 0);

            return addSplitsToSource(splits, partitionName, partitionKeys, schema, effectivePredicate, partition.getColumnCoercions(), pathDomain);
        }

        // If only one bucket could match: load that one file
        HiveFileIterator iterator = new HiveFileIterator(path, fs, directoryLister, namenodeStats, partitionName, inputFormat, schema, partitionKeys, effectivePredicate, partition.getColumnCoercions());
        if (!buckets.isEmpty()) {
            int bucketCount = buckets.get(0).getBucketCount();
            List<LocatedFileStatus> fileList = listAndSortBucketFiles(iterator, bucketCount);
            List<InternalHiveSplit> splitList = new ArrayList<>();

            for (HiveBucket bucket : buckets) {
                int bucketNumber = bucket.getBucketNumber();
                LocatedFileStatus file = fileList.get(bucketNumber);
                boolean splittable = isSplittable(iterator.getInputFormat(), hdfsEnvironment.getFileSystem(hdfsContext, file.getPath()), file.getPath());

                Optional<InternalHiveSplit> internalHiveSplit = createInternalHiveSplit(
                        iterator.getPartitionName(),
                        file.getPath().toString(),
                        file.getBlockLocations(),
                        0,
                        file.getLen(),
                        file.getLen(),
                        iterator.getSchema(),
                        iterator.getPartitionKeys(),
                        splittable,
                        session,
                        OptionalInt.of(bucketNumber),
                        partition.getColumnCoercions(),
                        pathDomain);
                internalHiveSplit.ifPresent(splitList::add);
            }

            return hiveSplitSource.addToQueue(splitList);
        }

        // If table is bucketed: list the directory, sort, tag with bucket id
        if (bucketHandle.isPresent()) {
            // HiveFileIterator skips hidden files automatically.
            int bucketCount = bucketHandle.get().getBucketCount();
            List<LocatedFileStatus> list = listAndSortBucketFiles(iterator, bucketCount);
            List<InternalHiveSplit> splitList = new ArrayList<>();

            for (int bucketIndex = 0; bucketIndex < bucketCount; bucketIndex++) {
                LocatedFileStatus file = list.get(bucketIndex);
                boolean splittable = isSplittable(iterator.getInputFormat(), hdfsEnvironment.getFileSystem(hdfsContext, file.getPath()), file.getPath());

                Optional<InternalHiveSplit> internalHiveSplit = createInternalHiveSplit(
                        iterator.getPartitionName(),
                        file.getPath().toString(),
                        file.getBlockLocations(),
                        0,
                        file.getLen(),
                        file.getLen(),
                        iterator.getSchema(),
                        iterator.getPartitionKeys(),
                        splittable,
                        session,
                        OptionalInt.of(bucketIndex),
                        partition.getColumnCoercions(),
                        pathDomain);
                internalHiveSplit.ifPresent(splitList::add);
            }

            return hiveSplitSource.addToQueue(splitList);
        }

        fileIterators.addLast(iterator);
        return COMPLETED_FUTURE;
    }

    private CompletableFuture<?> addSplitsToSource(
            InputSplit[] targetSplits,
            String partitionName,
            List<HivePartitionKey> partitionKeys,
            Properties schema,
            TupleDomain<HiveColumnHandle> effectivePredicate,
            Map<Integer, HiveTypeName> columnCoercions,
            Optional<Domain> pathDomain)
            throws IOException
    {
        CompletableFuture<?> lastResult = COMPLETED_FUTURE;
        for (InputSplit inputSplit : targetSplits) {
            FileSplit split = (FileSplit) inputSplit;
            FileSystem targetFilesystem = hdfsEnvironment.getFileSystem(hdfsContext, split.getPath());
            FileStatus file = targetFilesystem.getFileStatus(split.getPath());
            Optional<InternalHiveSplit> internalHiveSplit = createInternalHiveSplit(
                    partitionName,
                    file.getPath().toString(),
                    targetFilesystem.getFileBlockLocations(file, split.getStart(), split.getLength()),
                    split.getStart(),
                    split.getLength(),
                    file.getLen(),
                    schema,
                    partitionKeys,
                    false,
                    session,
                    OptionalInt.empty(),
                    columnCoercions,
                    pathDomain);
            if (internalHiveSplit.isPresent()) {
                lastResult = hiveSplitSource.addToQueue(internalHiveSplit.get());
            }
            if (stopped) {
                return COMPLETED_FUTURE;
            }
        }
        return lastResult;
    }

    private static boolean shouldUseFileSplitsFromInputFormat(InputFormat<?, ?> inputFormat)
    {
        return Arrays.stream(inputFormat.getClass().getAnnotations())
                .map(Annotation::annotationType)
                .map(Class::getSimpleName)
                .anyMatch(name -> name.equals("UseFileSplitsFromInputFormat"));
    }

    private static List<LocatedFileStatus> listAndSortBucketFiles(HiveFileIterator hiveFileIterator, int bucketCount)
    {
        ArrayList<LocatedFileStatus> list = new ArrayList<>(bucketCount);

        while (hiveFileIterator.hasNext()) {
            LocatedFileStatus next = hiveFileIterator.next();
            if (isDirectory(next)) {
                // Fail here to be on the safe side. This seems to be the same as what Hive does
                throw new PrestoException(HIVE_INVALID_BUCKET_FILES, format("%s Found sub-directory in bucket directory for partition: %s", CORRUPT_BUCKETING, hiveFileIterator.getPartitionName()));
            }
            list.add(next);
        }

        if (list.size() != bucketCount) {
            throw new PrestoException(HIVE_INVALID_BUCKET_FILES, format("%s The number of files in the directory (%s) does not match the declared bucket count (%s) for partition: %s", CORRUPT_BUCKETING, list.size(), bucketCount, hiveFileIterator.getPartitionName()));
        }

        // Sort FileStatus objects (instead of, e.g., fileStatus.getPath().toString). This matches org.apache.hadoop.hive.ql.metadata.Table.getSortedPaths
        list.sort(null);
        return list;
    }

    private static List<Path> getTargetPathsFromSymlink(FileSystem fileSystem, Path symlinkDir)
    {
        try {
            FileStatus[] symlinks = fileSystem.listStatus(symlinkDir, HIDDEN_FILES_PATH_FILTER);
            List<Path> targets = new ArrayList<>();

            for (FileStatus symlink : symlinks) {
                try (BufferedReader reader = new BufferedReader(new InputStreamReader(fileSystem.open(symlink.getPath()), StandardCharsets.UTF_8))) {
                    CharStreams.readLines(reader).stream()
                            .map(Path::new)
                            .forEach(targets::add);
                }
            }
            return targets;
        }
        catch (IOException e) {
            throw new PrestoException(HIVE_BAD_DATA, "Error parsing symlinks from: " + symlinkDir, e);
        }
    }

    private Optional<InternalHiveSplit> createInternalHiveSplit(
            String partitionName,
            String path,
            BlockLocation[] blockLocations,
            long start,
            long length,
            long fileSize,
            Properties schema,
            List<HivePartitionKey> partitionKeys,
            boolean splittable,
            ConnectorSession session,
            OptionalInt bucketNumber,
            Map<Integer, HiveTypeName> columnCoercions,
            Optional<Domain> pathDomain)
            throws IOException
    {
        Path filePath = new Path(path);
        if (!pathMatchesPredicate(pathDomain, path)) {
            return Optional.empty();
        }

        boolean forceLocalScheduling = HiveSessionProperties.isForceLocalScheduling(session);

<<<<<<< HEAD
        if (splittable) {
            PeekingIterator<BlockLocation> blockLocationIterator = Iterators.peekingIterator(Arrays.stream(blockLocations).iterator());

            return new AbstractIterator<InternalHiveSplit>()
            {
                private long chunkOffset = 0;
                private LzoIndex index = isLzopCompressedFile(filePath) ? LzoIndex.readIndex(hdfsEnvironment.getFileSystem(hdfsContext, getLzopIndexPath(filePath)), filePath) : null;

                @Override
                protected InternalHiveSplit computeNext()
                {
                    if (!blockLocationIterator.hasNext()) {
                        return endOfData();
                    }
                    BlockLocation blockLocation = blockLocationIterator.peek();

                    List<HostAddress> addresses;
                    try {
                        addresses = toHostAddress(blockLocation.getHosts());
                    }
                    catch (IOException e) {
                        throw Throwables.propagate(e);
                    }

                    long targetChunkSize;
                    if (remainingInitialSplits.decrementAndGet() >= 0) {
                        targetChunkSize = maxInitialSplitSize.toBytes();
                    }
                    else {
                        long maxBytes = maxSplitSize.toBytes();
                        int chunks = toIntExact((long) Math.ceil((blockLocation.getLength() - chunkOffset) * 1.0 / maxBytes));
                        targetChunkSize = (long) Math.ceil((blockLocation.getLength() - chunkOffset) * 1.0 / chunks);
                    }

                    // adjust the actual chunk size to account for the overrun when chunks are slightly bigger than necessary (see above)
                    long chunkLength = Math.min(targetChunkSize, blockLocation.getLength() - chunkOffset);

                    // align the end point to the indexed point for lzo compressed file
                    if (isLzopCompressedFile(filePath)) {
                        long offset = blockLocation.getOffset() + chunkOffset;
                        if (index.isEmpty()) {
                            chunkLength = length - offset;
                        }
                        else {
                            chunkLength = index.alignSliceEndToIndex(offset + chunkLength, length) - offset;
                        }
                    }

                    InternalHiveSplit result = new InternalHiveSplit(
                            partitionName,
                            path,
                            blockLocation.getOffset() + chunkOffset,
                            chunkLength,
                            fileSize,
                            schema,
                            partitionKeys,
                            addresses,
                            bucketNumber,
                            forceLocalScheduling && hasRealAddress(addresses),
                            columnCoercions);

                    chunkOffset += chunkLength;

                    while (chunkOffset >= blockLocation.getLength()) {
                        // allow overrun for lzo compressed file for intermediate blocks
                        if (!isLzopCompressedFile(filePath) || blockLocation.getOffset() + blockLocation.getLength() >= length) {
                            checkState(chunkOffset == blockLocation.getLength(), "Error splitting blocks for file: " + filePath.toString());
                        }
                        blockLocationIterator.next();
                        chunkOffset -= blockLocation.getLength();
                        if (chunkOffset == 0) {
                            break;
                        }
                        if (blockLocationIterator.hasNext()) {
                            blockLocation = blockLocationIterator.peek();
                        }
                    }

                    return result;
                }
            };
=======
        // For empty files, some filesystem (e.g. LocalFileSystem) produce one empty block
        // while others (e.g. hdfs.DistributedFileSystem) produces no block.
        // Synthesize an empty block if one does not already exist.
        if (fileSize == 0 && blockLocations.length == 0) {
            blockLocations = new BlockLocation[] {new BlockLocation()};
            // Turn off force local scheduling because hosts list doesn't exist.
            forceLocalScheduling = false;
>>>>>>> 1ede0acf
        }

        ImmutableList.Builder<InternalHiveBlock> blockBuilder = ImmutableList.builder();
        for (BlockLocation blockLocation : blockLocations) {
            // clamp the block range
            long blockStart = Math.max(start, blockLocation.getOffset());
            long blockEnd = Math.min(start + length, blockLocation.getOffset() + blockLocation.getLength());
            if (blockStart > blockEnd) {
                // block is outside split range
                continue;
            }
            if (blockStart == blockEnd && !(blockStart == start && blockEnd == start + length)) {
                // skip zero-width block, except in the special circumstance: slice is empty, and the block covers the empty slice interval.
                continue;
            }
            blockBuilder.add(new InternalHiveBlock(blockStart, blockEnd, getHostAddresses(blockLocation)));
        }
        List<InternalHiveBlock> blocks = blockBuilder.build();
        checkBlocks(blocks, start, length);

        if (!splittable) {
            // not splittable, use the hosts from the first block if it exists
            blocks = ImmutableList.of(new InternalHiveBlock(start, start + length, blocks.get(0).getAddresses()));
        }

        return Optional.of(new InternalHiveSplit(
                partitionName,
                path,
                start,
                start + length,
                fileSize,
                schema,
                partitionKeys,
                blocks,
                bucketNumber,
                splittable,
                forceLocalScheduling && allBlocksHaveRealAddress(blocks),
                columnCoercions));
    }

    private static void checkBlocks(List<InternalHiveBlock> blocks, long start, long length)
    {
        checkArgument(length >= 0);
        checkArgument(!blocks.isEmpty());
        checkArgument(start == blocks.get(0).getStart());
        checkArgument(start + length == blocks.get(blocks.size() - 1).getEnd());
        for (int i = 1; i < blocks.size(); i++) {
            checkArgument(blocks.get(i - 1).getEnd() == blocks.get(i).getStart());
        }
    }

    private static boolean allBlocksHaveRealAddress(List<InternalHiveBlock> blocks)
    {
        return blocks.stream()
                .map(InternalHiveBlock::getAddresses)
                .allMatch(BackgroundHiveSplitLoader::hasRealAddress);
    }

    private static boolean hasRealAddress(List<HostAddress> addresses)
    {
        // Hadoop FileSystem returns "localhost" as a default
        return addresses.stream().anyMatch(address -> !address.getHostText().equals("localhost"));
    }

    private static List<HostAddress> getHostAddresses(BlockLocation blockLocation)
    {
        String[] hosts;
        try {
            hosts = blockLocation.getHosts();
        }
        catch (IOException e) {
            throw new UncheckedIOException(e);
        }
        return Arrays.stream(hosts)
                .map(HostAddress::fromString)
                .collect(toImmutableList());
    }

    private static List<HivePartitionKey> getPartitionKeys(Table table, Optional<Partition> partition)
    {
        if (!partition.isPresent()) {
            return ImmutableList.of();
        }
        ImmutableList.Builder<HivePartitionKey> partitionKeys = ImmutableList.builder();
        List<Column> keys = table.getPartitionColumns();
        List<String> values = partition.get().getValues();
        checkCondition(keys.size() == values.size(), HIVE_INVALID_METADATA, "Expected %s partition key values, but got %s", keys.size(), values.size());
        for (int i = 0; i < keys.size(); i++) {
            String name = keys.get(i).getName();
            HiveType hiveType = keys.get(i).getType();
            if (!hiveType.isSupportedType()) {
                throw new PrestoException(NOT_SUPPORTED, format("Unsupported Hive type %s found in partition keys of table %s.%s", hiveType, table.getDatabaseName(), table.getTableName()));
            }
            String value = values.get(i);
            checkCondition(value != null, HIVE_INVALID_PARTITION_VALUE, "partition key value cannot be null for field: %s", name);
            partitionKeys.add(new HivePartitionKey(name, value));
        }
        return partitionKeys.build();
    }

    private static Properties getPartitionSchema(Table table, Optional<Partition> partition)
    {
        if (!partition.isPresent()) {
            return getHiveSchema(table);
        }
        return getHiveSchema(partition.get(), table);
    }

    private static String getPartitionLocation(Table table, Optional<Partition> partition)
    {
        if (!partition.isPresent()) {
            return table.getStorage().getLocation();
        }
        return partition.get().getStorage().getLocation();
    }

    private static Optional<Domain> getPathDomain(TupleDomain<HiveColumnHandle> effectivePredicate)
    {
        if (!effectivePredicate.getDomains().isPresent()) {
            return Optional.empty();
        }

        return effectivePredicate.getDomains().get().entrySet().stream()
                .filter(entry -> isPathColumnHandle(entry.getKey()))
                .findFirst()
                .map(Map.Entry::getValue);
    }

    private static boolean pathMatchesPredicate(Optional<Domain> pathDomain, String path)
    {
        if (isLzopIndexFile(new Path(path))) {
            return false;
        }

        if (!pathDomain.isPresent()) {
            return true;
        }

        return pathDomain.get().includesNullableValue(utf8Slice(path));
    }
}<|MERGE_RESOLUTION|>--- conflicted
+++ resolved
@@ -30,11 +30,6 @@
 import com.facebook.presto.spi.predicate.TupleDomain;
 import com.google.common.collect.ImmutableList;
 import com.google.common.io.CharStreams;
-<<<<<<< HEAD
-import com.hadoop.compression.lzo.LzoIndex;
-import io.airlift.units.DataSize;
-=======
->>>>>>> 1ede0acf
 import org.apache.hadoop.conf.Configuration;
 import org.apache.hadoop.fs.BlockLocation;
 import org.apache.hadoop.fs.FileStatus;
@@ -77,8 +72,6 @@
 import static com.facebook.presto.hive.HiveErrorCode.HIVE_INVALID_PARTITION_VALUE;
 import static com.facebook.presto.hive.HiveUtil.checkCondition;
 import static com.facebook.presto.hive.HiveUtil.getInputFormat;
-import static com.facebook.presto.hive.HiveUtil.getLzopIndexPath;
-import static com.facebook.presto.hive.HiveUtil.isLzopCompressedFile;
 import static com.facebook.presto.hive.HiveUtil.isLzopIndexFile;
 import static com.facebook.presto.hive.HiveUtil.isSplittable;
 import static com.facebook.presto.hive.metastore.MetastoreUtil.getHiveSchema;
@@ -515,89 +508,7 @@
 
         boolean forceLocalScheduling = HiveSessionProperties.isForceLocalScheduling(session);
 
-<<<<<<< HEAD
-        if (splittable) {
-            PeekingIterator<BlockLocation> blockLocationIterator = Iterators.peekingIterator(Arrays.stream(blockLocations).iterator());
-
-            return new AbstractIterator<InternalHiveSplit>()
-            {
-                private long chunkOffset = 0;
-                private LzoIndex index = isLzopCompressedFile(filePath) ? LzoIndex.readIndex(hdfsEnvironment.getFileSystem(hdfsContext, getLzopIndexPath(filePath)), filePath) : null;
-
-                @Override
-                protected InternalHiveSplit computeNext()
-                {
-                    if (!blockLocationIterator.hasNext()) {
-                        return endOfData();
-                    }
-                    BlockLocation blockLocation = blockLocationIterator.peek();
-
-                    List<HostAddress> addresses;
-                    try {
-                        addresses = toHostAddress(blockLocation.getHosts());
-                    }
-                    catch (IOException e) {
-                        throw Throwables.propagate(e);
-                    }
-
-                    long targetChunkSize;
-                    if (remainingInitialSplits.decrementAndGet() >= 0) {
-                        targetChunkSize = maxInitialSplitSize.toBytes();
-                    }
-                    else {
-                        long maxBytes = maxSplitSize.toBytes();
-                        int chunks = toIntExact((long) Math.ceil((blockLocation.getLength() - chunkOffset) * 1.0 / maxBytes));
-                        targetChunkSize = (long) Math.ceil((blockLocation.getLength() - chunkOffset) * 1.0 / chunks);
-                    }
-
-                    // adjust the actual chunk size to account for the overrun when chunks are slightly bigger than necessary (see above)
-                    long chunkLength = Math.min(targetChunkSize, blockLocation.getLength() - chunkOffset);
-
-                    // align the end point to the indexed point for lzo compressed file
-                    if (isLzopCompressedFile(filePath)) {
-                        long offset = blockLocation.getOffset() + chunkOffset;
-                        if (index.isEmpty()) {
-                            chunkLength = length - offset;
-                        }
-                        else {
-                            chunkLength = index.alignSliceEndToIndex(offset + chunkLength, length) - offset;
-                        }
-                    }
-
-                    InternalHiveSplit result = new InternalHiveSplit(
-                            partitionName,
-                            path,
-                            blockLocation.getOffset() + chunkOffset,
-                            chunkLength,
-                            fileSize,
-                            schema,
-                            partitionKeys,
-                            addresses,
-                            bucketNumber,
-                            forceLocalScheduling && hasRealAddress(addresses),
-                            columnCoercions);
-
-                    chunkOffset += chunkLength;
-
-                    while (chunkOffset >= blockLocation.getLength()) {
-                        // allow overrun for lzo compressed file for intermediate blocks
-                        if (!isLzopCompressedFile(filePath) || blockLocation.getOffset() + blockLocation.getLength() >= length) {
-                            checkState(chunkOffset == blockLocation.getLength(), "Error splitting blocks for file: " + filePath.toString());
-                        }
-                        blockLocationIterator.next();
-                        chunkOffset -= blockLocation.getLength();
-                        if (chunkOffset == 0) {
-                            break;
-                        }
-                        if (blockLocationIterator.hasNext()) {
-                            blockLocation = blockLocationIterator.peek();
-                        }
-                    }
-
-                    return result;
-                }
-            };
-=======
+
         // For empty files, some filesystem (e.g. LocalFileSystem) produce one empty block
         // while others (e.g. hdfs.DistributedFileSystem) produces no block.
         // Synthesize an empty block if one does not already exist.
@@ -605,7 +516,6 @@
             blockLocations = new BlockLocation[] {new BlockLocation()};
             // Turn off force local scheduling because hosts list doesn't exist.
             forceLocalScheduling = false;
->>>>>>> 1ede0acf
         }
 
         ImmutableList.Builder<InternalHiveBlock> blockBuilder = ImmutableList.builder();
