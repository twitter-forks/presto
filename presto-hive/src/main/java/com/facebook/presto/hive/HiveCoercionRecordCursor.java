/*
 * Licensed under the Apache License, Version 2.0 (the "License");
 * you may not use this file except in compliance with the License.
 * You may obtain a copy of the License at
 *
 *     http://www.apache.org/licenses/LICENSE-2.0
 *
 * Unless required by applicable law or agreed to in writing, software
 * distributed under the License is distributed on an "AS IS" BASIS,
 * WITHOUT WARRANTIES OR CONDITIONS OF ANY KIND, either express or implied.
 * See the License for the specific language governing permissions and
 * limitations under the License.
 */
package com.facebook.presto.hive;

import com.facebook.presto.hive.HivePageSourceProvider.ColumnMapping;
import com.facebook.presto.spi.PageBuilder;
import com.facebook.presto.spi.PrestoException;
import com.facebook.presto.spi.RecordCursor;
import com.facebook.presto.spi.block.Block;
import com.facebook.presto.spi.block.BlockBuilder;
<<<<<<< HEAD
import com.facebook.presto.spi.block.BlockBuilderStatus;
=======
>>>>>>> 6ab4f8f6
import com.facebook.presto.spi.type.Type;
import com.facebook.presto.spi.type.TypeManager;
import com.facebook.presto.spi.type.VarcharType;
import com.google.common.annotations.VisibleForTesting;
import com.google.common.collect.ImmutableList;
import io.airlift.slice.Slice;
import org.apache.hadoop.hive.serde2.typeinfo.ListTypeInfo;
import org.apache.hadoop.hive.serde2.typeinfo.MapTypeInfo;
<<<<<<< HEAD
import org.apache.hadoop.hive.serde2.typeinfo.StructTypeInfo;
=======
>>>>>>> 6ab4f8f6

import java.util.Arrays;
import java.util.List;
import java.util.Objects;
import java.util.stream.Collectors;

import static com.facebook.presto.hive.HiveType.HIVE_BYTE;
import static com.facebook.presto.hive.HiveType.HIVE_DOUBLE;
import static com.facebook.presto.hive.HiveType.HIVE_FLOAT;
import static com.facebook.presto.hive.HiveType.HIVE_INT;
import static com.facebook.presto.hive.HiveType.HIVE_LONG;
import static com.facebook.presto.hive.HiveType.HIVE_SHORT;
import static com.facebook.presto.hive.HiveUtil.extractStructFieldTypes;
import static com.facebook.presto.hive.HiveUtil.isArrayType;
import static com.facebook.presto.hive.HiveUtil.isMapType;
import static com.facebook.presto.hive.HiveUtil.isRowType;
import static com.facebook.presto.spi.StandardErrorCode.NOT_SUPPORTED;
import static io.airlift.slice.Slices.utf8Slice;
import static java.lang.Float.intBitsToFloat;
import static java.lang.Math.min;
import static java.lang.String.format;
import static java.util.Objects.requireNonNull;

public class HiveCoercionRecordCursor
        implements RecordCursor
{
    private final RecordCursor delegate;
    private final List<ColumnMapping> columnMappings;
    private final Coercer[] coercers;
    private final BridgingRecordCursor bridgingRecordCursor;

    public HiveCoercionRecordCursor(
            List<ColumnMapping> columnMappings,
            TypeManager typeManager,
            RecordCursor delegate)
    {
        requireNonNull(columnMappings, "columns is null");
        requireNonNull(typeManager, "typeManager is null");
        this.bridgingRecordCursor = new BridgingRecordCursor();

        this.delegate = requireNonNull(delegate, "delegate is null");
        this.columnMappings = ImmutableList.copyOf(columnMappings);

        int size = columnMappings.size();

        this.coercers = new Coercer[size];

        for (int columnIndex = 0; columnIndex < size; columnIndex++) {
            ColumnMapping columnMapping = columnMappings.get(columnIndex);

            if (columnMapping.getCoercionFrom().isPresent()) {
                coercers[columnIndex] = createCoercer(typeManager, columnMapping.getCoercionFrom().get(), columnMapping.getHiveColumnHandle().getHiveType(), bridgingRecordCursor);
            }
        }
    }

    @Override
    public long getCompletedBytes()
    {
        return delegate.getCompletedBytes();
    }

    @Override
    public Type getType(int field)
    {
        return delegate.getType(field);
    }

    @Override
    public boolean advanceNextPosition()
    {
        for (int i = 0; i < columnMappings.size(); i++) {
            if (coercers[i] != null) {
                coercers[i].reset();
            }
        }
        return delegate.advanceNextPosition();
    }

    @Override
    public boolean getBoolean(int field)
    {
        if (coercers[field] == null) {
            return delegate.getBoolean(field);
        }
        return coercers[field].getBoolean(delegate, field);
    }

    @Override
    public long getLong(int field)
    {
        if (coercers[field] == null) {
            return delegate.getLong(field);
        }
        return coercers[field].getLong(delegate, field);
    }

    @Override
    public double getDouble(int field)
    {
        if (coercers[field] == null) {
            return delegate.getDouble(field);
        }
        return coercers[field].getDouble(delegate, field);
    }

    @Override
    public Slice getSlice(int field)
    {
        if (coercers[field] == null) {
            return delegate.getSlice(field);
        }
        return coercers[field].getSlice(delegate, field);
    }

    @Override
    public Object getObject(int field)
    {
        if (coercers[field] == null) {
            return delegate.getObject(field);
        }
        return coercers[field].getObject(delegate, field);
    }

    @Override
    public boolean isNull(int field)
    {
        if (coercers[field] == null) {
            return delegate.isNull(field);
        }
        return coercers[field].isNull(delegate, field);
    }

    @Override
    public void close()
    {
        delegate.close();
    }

    @Override
    public long getReadTimeNanos()
    {
        return delegate.getReadTimeNanos();
    }

    @Override
    public long getSystemMemoryUsage()
    {
        return delegate.getSystemMemoryUsage();
    }

    @VisibleForTesting
    RecordCursor getRegularColumnRecordCursor()
    {
        return delegate;
    }

    private abstract static class Coercer
    {
        private boolean isNull;
        private boolean loaded;

        private boolean booleanValue;
        private long longValue;
        private double doubleValue;
        private Slice sliceValue;
        private Object objectValue;

        public void reset()
        {
            isNull = false;
            loaded = false;
        }

        public boolean isNull(RecordCursor delegate, int field)
        {
            assureLoaded(delegate, field);
            return isNull;
        }

        public boolean getBoolean(RecordCursor delegate, int field)
        {
            assureLoaded(delegate, field);
            return booleanValue;
        }

        public long getLong(RecordCursor delegate, int field)
        {
            assureLoaded(delegate, field);
            return longValue;
        }

        public double getDouble(RecordCursor delegate, int field)
        {
            assureLoaded(delegate, field);
            return doubleValue;
        }

        public Slice getSlice(RecordCursor delegate, int field)
        {
            assureLoaded(delegate, field);
            return sliceValue;
        }

        public Object getObject(RecordCursor delegate, int field)
        {
            assureLoaded(delegate, field);
            return objectValue;
        }

        private void assureLoaded(RecordCursor delegate, int field)
        {
            if (!loaded) {
                isNull = delegate.isNull(field);
                if (!isNull) {
                    coerce(delegate, field);
                }
                loaded = true;
            }
        }

        protected abstract void coerce(RecordCursor delegate, int field);

        protected void setBoolean(boolean value)
        {
            booleanValue = value;
        }

        protected void setLong(long value)
        {
            longValue = value;
        }

        protected void setDouble(double value)
        {
            doubleValue = value;
        }

        protected void setSlice(Slice value)
        {
            sliceValue = value;
        }

        protected void setObject(Object value)
        {
            objectValue = value;
        }

        protected void setIsNull(boolean isNull)
        {
            this.isNull = isNull;
        }
    }

    private static Coercer createCoercer(TypeManager typeManager, HiveType fromHiveType, HiveType toHiveType, BridgingRecordCursor bridgingRecordCursor)
    {
        Type fromType = typeManager.getType(fromHiveType.getTypeSignature());
        Type toType = typeManager.getType(toHiveType.getTypeSignature());
        if (toType instanceof VarcharType && (fromHiveType.equals(HIVE_BYTE) || fromHiveType.equals(HIVE_SHORT) || fromHiveType.equals(HIVE_INT) || fromHiveType.equals(HIVE_LONG))) {
            return new IntegerNumberToVarcharCoercer();
        }
        else if (fromType instanceof VarcharType && (toHiveType.equals(HIVE_BYTE) || toHiveType.equals(HIVE_SHORT) || toHiveType.equals(HIVE_INT) || toHiveType.equals(HIVE_LONG))) {
            return new VarcharToIntegerNumberCoercer(toHiveType);
        }
        else if (fromHiveType.equals(HIVE_BYTE) && toHiveType.equals(HIVE_SHORT) || toHiveType.equals(HIVE_INT) || toHiveType.equals(HIVE_LONG)) {
            return new IntegerNumberUpscaleCoercer();
        }
        else if (fromHiveType.equals(HIVE_SHORT) && toHiveType.equals(HIVE_INT) || toHiveType.equals(HIVE_LONG)) {
            return new IntegerNumberUpscaleCoercer();
        }
        else if (fromHiveType.equals(HIVE_INT) && toHiveType.equals(HIVE_LONG)) {
            return new IntegerNumberUpscaleCoercer();
        }
        else if (fromHiveType.equals(HIVE_FLOAT) && toHiveType.equals(HIVE_DOUBLE)) {
            return new FloatToDoubleCoercer();
        }
<<<<<<< HEAD
        else if (HiveUtil.isArrayType(fromType) && HiveUtil.isArrayType(toType)) {
            return new ListToListCoercer(typeManager, fromHiveType, toHiveType);
        }
        else if (HiveUtil.isMapType(fromType) && HiveUtil.isMapType(toType)) {
            return new MapToMapCoercer(typeManager, fromHiveType, toHiveType);
        }
        else if (HiveUtil.isRowType(fromType) && HiveUtil.isRowType(toType)) {
            return new StructToStructCoercer(typeManager, fromHiveType, toHiveType);
=======
        else if (isArrayType(fromType) && isArrayType(toType)) {
            return new ListCoercer(typeManager, fromHiveType, toHiveType, bridgingRecordCursor);
        }
        else if (isMapType(fromType) && isMapType(toType)) {
            return new MapCoercer(typeManager, fromHiveType, toHiveType, bridgingRecordCursor);
        }
        else if (isRowType(fromType) && isRowType(toType)) {
            return new StructCoercer(typeManager, fromHiveType, toHiveType, bridgingRecordCursor);
>>>>>>> 6ab4f8f6
        }

        throw new PrestoException(NOT_SUPPORTED, format("Unsupported coercion from %s to %s", fromHiveType, toHiveType));
    }

    private static class IntegerNumberUpscaleCoercer
            extends Coercer
    {
        @Override
        public void coerce(RecordCursor delegate, int field)
        {
            setLong(delegate.getLong(field));
        }
    }

    private static class IntegerNumberToVarcharCoercer
            extends Coercer
    {
        @Override
        public void coerce(RecordCursor delegate, int field)
        {
            setSlice(utf8Slice(String.valueOf(delegate.getLong(field))));
        }
    }

    private static class FloatToDoubleCoercer
            extends Coercer
    {
        @Override
        protected void coerce(RecordCursor delegate, int field)
        {
            setDouble(intBitsToFloat((int) delegate.getLong(field)));
        }
    }

    private static class VarcharToIntegerNumberCoercer
            extends Coercer
    {
        private final long maxValue;
        private final long minValue;

        public VarcharToIntegerNumberCoercer(HiveType type)
        {
            if (type.equals(HIVE_BYTE)) {
                minValue = Byte.MIN_VALUE;
                maxValue = Byte.MAX_VALUE;
            }
            else if (type.equals(HIVE_SHORT)) {
                minValue = Short.MIN_VALUE;
                maxValue = Short.MAX_VALUE;
            }
            else if (type.equals(HIVE_INT)) {
                minValue = Integer.MIN_VALUE;
                maxValue = Integer.MAX_VALUE;
            }
            else if (type.equals(HIVE_LONG)) {
                minValue = Long.MIN_VALUE;
                maxValue = Long.MAX_VALUE;
            }
            else {
                throw new PrestoException(NOT_SUPPORTED, format("Could not create Coercer from varchar to %s", type));
            }
        }

        @Override
        public void coerce(RecordCursor delegate, int field)
        {
            try {
                long value = Long.parseLong(delegate.getSlice(field).toStringUtf8());
                if (minValue <= value && value <= maxValue) {
                    setLong(value);
                }
                else {
                    setIsNull(true);
                }
            }
            catch (NumberFormatException e) {
                setIsNull(true);
            }
        }
    }

<<<<<<< HEAD
    private static class ListToListCoercer
            extends Coercer
    {
        private final TypeManager typeManager;
        private final HiveType fromHiveType;
        private final HiveType toHiveType;
        private final HiveType fromElementHiveType;
        private final HiveType toElementHiveType;
        private final Coercer elementCoercer;

        public ListToListCoercer(TypeManager typeManager, HiveType fromHiveType, HiveType toHiveType)
        {
            this.typeManager = requireNonNull(typeManager, "typeManage is null");
            this.fromHiveType = requireNonNull(fromHiveType, "fromHiveType is null");
            this.toHiveType = requireNonNull(toHiveType, "toHiveType is null");
            this.fromElementHiveType = HiveType.valueOf(((ListTypeInfo) fromHiveType.getTypeInfo()).getListElementTypeInfo().getTypeName());
            this.toElementHiveType = HiveType.valueOf(((ListTypeInfo) toHiveType.getTypeInfo()).getListElementTypeInfo().getTypeName());
            this.elementCoercer = fromElementHiveType.equals(toElementHiveType) ? null : createCoercer(typeManager, fromElementHiveType, toElementHiveType);
=======
    private static class ListCoercer
            extends Coercer
    {
        private final Type fromElementType;
        private final Type toType;
        private final Type toElementType;
        private final Coercer elementCoercer;
        private final BridgingRecordCursor bridgingRecordCursor;
        private final PageBuilder pageBuilder;

        public ListCoercer(TypeManager typeManager, HiveType fromHiveType, HiveType toHiveType, BridgingRecordCursor bridgingRecordCursor)
        {
            requireNonNull(typeManager, "typeManage is null");
            requireNonNull(fromHiveType, "fromHiveType is null");
            requireNonNull(toHiveType, "toHiveType is null");
            this.bridgingRecordCursor = requireNonNull(bridgingRecordCursor, "bridgingRecordCursor is null");
            HiveType fromElementHiveType = HiveType.valueOf(((ListTypeInfo) fromHiveType.getTypeInfo()).getListElementTypeInfo().getTypeName());
            HiveType toElementHiveType = HiveType.valueOf(((ListTypeInfo) toHiveType.getTypeInfo()).getListElementTypeInfo().getTypeName());
            this.fromElementType = fromElementHiveType.getType(typeManager);
            this.toType = toHiveType.getType(typeManager);
            this.toElementType = toElementHiveType.getType(typeManager);
            this.elementCoercer = fromElementHiveType.equals(toElementHiveType) ? null : createCoercer(typeManager, fromElementHiveType, toElementHiveType, bridgingRecordCursor);
            this.pageBuilder = elementCoercer == null ? null : new PageBuilder(ImmutableList.of(toType));
>>>>>>> 6ab4f8f6
        }

        @Override
        public void coerce(RecordCursor delegate, int field)
        {
            if (delegate.isNull(field)) {
                setIsNull(true);
                return;
            }
            Block block = (Block) delegate.getObject(field);
<<<<<<< HEAD
            BlockBuilder builder = toHiveType.getType(typeManager).createBlockBuilder(new BlockBuilderStatus(), 1);
            BlockBuilder listBuilder = builder.beginBlockEntry();
            for (int i = 0; i < block.getPositionCount(); i++) {
                if (block.isNull(i)) {
                    listBuilder.appendNull();
                }
                else if (elementCoercer == null) {
                    block.writePositionTo(i, listBuilder);
                    listBuilder.closeEntry();
                }
                else {
                    rewriteBlock(fromElementHiveType, toElementHiveType, block, i, listBuilder, elementCoercer, typeManager, field);
                }
            }
            builder.closeEntry();
            setObject(builder.build().getObject(0, Block.class));
        }
    }

    private static class MapToMapCoercer
            extends Coercer
    {
        private final TypeManager typeManager;
        private final HiveType fromHiveType;
        private final HiveType toHiveType;
        private final HiveType fromKeyHiveType;
        private final HiveType toKeyHiveType;
        private final HiveType fromValueHiveType;
        private final HiveType toValueHiveType;
        private final Coercer keyCoercer;
        private final Coercer valueCoercer;

        public MapToMapCoercer(TypeManager typeManager, HiveType fromHiveType, HiveType toHiveType)
        {
            this.typeManager = requireNonNull(typeManager, "typeManage is null");
            this.fromHiveType = requireNonNull(fromHiveType, "fromHiveType is null");
            this.toHiveType = requireNonNull(toHiveType, "toHiveType is null");
            this.fromKeyHiveType = HiveType.valueOf(((MapTypeInfo) fromHiveType.getTypeInfo()).getMapKeyTypeInfo().getTypeName());
            this.fromValueHiveType = HiveType.valueOf(((MapTypeInfo) fromHiveType.getTypeInfo()).getMapValueTypeInfo().getTypeName());
            this.toKeyHiveType = HiveType.valueOf(((MapTypeInfo) toHiveType.getTypeInfo()).getMapKeyTypeInfo().getTypeName());
            this.toValueHiveType = HiveType.valueOf(((MapTypeInfo) toHiveType.getTypeInfo()).getMapValueTypeInfo().getTypeName());
            this.keyCoercer = fromKeyHiveType.equals(toKeyHiveType) ? null : createCoercer(typeManager, fromKeyHiveType, toKeyHiveType);
            this.valueCoercer = fromValueHiveType.equals(toValueHiveType) ? null : createCoercer(typeManager, fromValueHiveType, toValueHiveType);
=======
            if (pageBuilder.isFull()) {
                pageBuilder.reset();
            }
            BlockBuilder blockBuilder = pageBuilder.getBlockBuilder(0);
            BlockBuilder listBuilder = blockBuilder.beginBlockEntry();
            for (int i = 0; i < block.getPositionCount(); i++) {
                if (elementCoercer == null) {
                    toElementType.appendTo(block, i, listBuilder);
                }
                else {
                    if (block.isNull(i)) {
                        listBuilder.appendNull();
                    }
                    else {
                        rewriteBlock(fromElementType, toElementType, block, i, listBuilder, elementCoercer, bridgingRecordCursor);
                    }
                }
            }
            blockBuilder.closeEntry();
            pageBuilder.declarePosition();
            setObject(toType.getObject(blockBuilder, blockBuilder.getPositionCount() - 1));
        }
    }

    private static class MapCoercer
            extends Coercer
    {
        private final List<Type> fromKeyValueTypes;
        private final Type toType;
        private final List<Type> toKeyValueTypes;
        private final Coercer[] coercers;
        private final BridgingRecordCursor bridgingRecordCursor;
        private final PageBuilder pageBuilder;

        public MapCoercer(TypeManager typeManager, HiveType fromHiveType, HiveType toHiveType, BridgingRecordCursor bridgingRecordCursor)
        {
            requireNonNull(typeManager, "typeManage is null");
            requireNonNull(fromHiveType, "fromHiveType is null");
            requireNonNull(toHiveType, "toHiveType is null");
            this.bridgingRecordCursor = requireNonNull(bridgingRecordCursor, "bridgingRecordCursor is null");
            HiveType fromKeyHiveType = HiveType.valueOf(((MapTypeInfo) fromHiveType.getTypeInfo()).getMapKeyTypeInfo().getTypeName());
            HiveType fromValueHiveType = HiveType.valueOf(((MapTypeInfo) fromHiveType.getTypeInfo()).getMapValueTypeInfo().getTypeName());
            HiveType toKeyHiveType = HiveType.valueOf(((MapTypeInfo) toHiveType.getTypeInfo()).getMapKeyTypeInfo().getTypeName());
            HiveType toValueHiveType = HiveType.valueOf(((MapTypeInfo) toHiveType.getTypeInfo()).getMapValueTypeInfo().getTypeName());
            this.fromKeyValueTypes = fromHiveType.getType(typeManager).getTypeParameters();
            this.toType = toHiveType.getType(typeManager);
            this.toKeyValueTypes = toType.getTypeParameters();
            this.coercers = new Coercer[2];
            coercers[0] = fromKeyHiveType.equals(toKeyHiveType) ? null : createCoercer(typeManager, fromKeyHiveType, toKeyHiveType, bridgingRecordCursor);
            coercers[1] = fromValueHiveType.equals(toValueHiveType) ? null : createCoercer(typeManager, fromValueHiveType, toValueHiveType, bridgingRecordCursor);
            this.pageBuilder = coercers[0] == null && coercers[1] == null ? null : new PageBuilder(ImmutableList.of(toType));
>>>>>>> 6ab4f8f6
        }

        @Override
        public void coerce(RecordCursor delegate, int field)
        {
            if (delegate.isNull(field)) {
                setIsNull(true);
                return;
            }
            Block block = (Block) delegate.getObject(field);
<<<<<<< HEAD
            BlockBuilder builder = toHiveType.getType(typeManager).createBlockBuilder(new BlockBuilderStatus(), 1);
            BlockBuilder mapBuilder = builder.beginBlockEntry();
            for (int i = 0; i < block.getPositionCount(); i += 2) {
                if (block.isNull(i)) {
                    mapBuilder.appendNull();
                }
                else if (keyCoercer == null) {
                    block.writePositionTo(i, mapBuilder);
                    mapBuilder.closeEntry();
                }
                else {
                    rewriteBlock(fromKeyHiveType, toKeyHiveType, block.getSingleValueBlock(i), 0, mapBuilder, keyCoercer, typeManager, field);
                }
                if (block.isNull(i + 1)) {
                    mapBuilder.appendNull();
                }
                if (valueCoercer == null) {
                    block.writePositionTo(i + 1, mapBuilder);
                    mapBuilder.closeEntry();
                }
                else {
                    rewriteBlock(fromValueHiveType, toValueHiveType, block.getSingleValueBlock(i + 1), 0, mapBuilder, valueCoercer, typeManager, field);
                }
            }
            builder.closeEntry();
            setObject(builder.build().getObject(0, Block.class));
        }
    }

    private static class StructToStructCoercer
            extends Coercer
    {
        private final TypeManager typeManager;
        private final HiveType fromHiveType;
        private final HiveType toHiveType;
        private final List<HiveType> fromFieldTypes;
        private final List<HiveType> toFieldTypes;
        private final Coercer[] coercers;

        public StructToStructCoercer(TypeManager typeManager, HiveType fromHiveType, HiveType toHiveType)
        {
            this.typeManager = requireNonNull(typeManager, "typeManage is null");
            this.fromHiveType = requireNonNull(fromHiveType, "fromHiveType is null");
            this.toHiveType = requireNonNull(toHiveType, "toHiveType is null");
            this.fromFieldTypes = getAllStructFieldTypeInfos(fromHiveType);
            this.toFieldTypes = getAllStructFieldTypeInfos(toHiveType);
            this.coercers = new Coercer[toFieldTypes.size()];
            Arrays.fill(this.coercers, null);
            for (int i = 0; i < Math.min(fromFieldTypes.size(), toFieldTypes.size()); i++) {
                if (!fromFieldTypes.get(i).equals(toFieldTypes.get(i))) {
                    coercers[i] = createCoercer(typeManager, fromFieldTypes.get(i), toFieldTypes.get(i));
                }
            }
=======
            if (pageBuilder.isFull()) {
                pageBuilder.reset();
            }
            BlockBuilder blockBuilder = pageBuilder.getBlockBuilder(0);
            BlockBuilder mapBuilder = blockBuilder.beginBlockEntry();
            for (int i = 0; i < block.getPositionCount(); i++) {
                int k = i % 2;
                if (coercers[k] == null) {
                    toKeyValueTypes.get(k).appendTo(block, i, mapBuilder);
                }
                else {
                    if (block.isNull(i)) {
                        mapBuilder.appendNull();
                    }
                    else {
                        rewriteBlock(fromKeyValueTypes.get(k), toKeyValueTypes.get(k), block, i, mapBuilder, coercers[k], bridgingRecordCursor);
                    }
                }
            }
            blockBuilder.closeEntry();
            pageBuilder.declarePosition();
            setObject(toType.getObject(blockBuilder, blockBuilder.getPositionCount() - 1));
        }
    }

    private static class StructCoercer
            extends Coercer
    {
        private final Type toType;
        private final List<Type> fromFieldTypes;
        private final List<Type> toFieldTypes;
        private final Coercer[] coercers;
        private final BridgingRecordCursor bridgingRecordCursor;
        private final PageBuilder pageBuilder;

        public StructCoercer(TypeManager typeManager, HiveType fromHiveType, HiveType toHiveType, BridgingRecordCursor bridgingRecordCursor)
        {
            requireNonNull(typeManager, "typeManage is null");
            requireNonNull(fromHiveType, "fromHiveType is null");
            requireNonNull(toHiveType, "toHiveType is null");
            this.bridgingRecordCursor = requireNonNull(bridgingRecordCursor, "bridgingRecordCursor is null");
            List<HiveType> fromFieldHiveTypes = extractStructFieldTypes(fromHiveType);
            List<HiveType> toFieldHiveTypes = extractStructFieldTypes(toHiveType);
            this.fromFieldTypes = fromHiveType.getType(typeManager).getTypeParameters();
            this.toType = toHiveType.getType(typeManager);
            this.toFieldTypes = toType.getTypeParameters();
            this.coercers = new Coercer[toFieldHiveTypes.size()];
            for (int i = 0; i < min(fromFieldHiveTypes.size(), toFieldHiveTypes.size()); i++) {
                if (!fromFieldTypes.get(i).equals(toFieldTypes.get(i))) {
                    coercers[i] = createCoercer(typeManager, fromFieldHiveTypes.get(i), toFieldHiveTypes.get(i), bridgingRecordCursor);
                }
            }
            this.pageBuilder = new PageBuilder(ImmutableList.of(toType));
>>>>>>> 6ab4f8f6
        }

        @Override
        public void coerce(RecordCursor delegate, int field)
        {
            if (delegate.isNull(field)) {
                setIsNull(true);
                return;
            }
            Block block = (Block) delegate.getObject(field);
<<<<<<< HEAD
            BlockBuilder builder = toHiveType.getType(typeManager).createBlockBuilder(new BlockBuilderStatus(), 1);
            BlockBuilder rowBuilder = builder.beginBlockEntry();
=======
            if (pageBuilder.isFull()) {
                pageBuilder.reset();
            }
            BlockBuilder blockBuilder = pageBuilder.getBlockBuilder(0);
            BlockBuilder rowBuilder = blockBuilder.beginBlockEntry();
>>>>>>> 6ab4f8f6
            for (int i = 0; i < toFieldTypes.size(); i++) {
                if (i >= fromFieldTypes.size() || block.isNull(i)) {
                    rowBuilder.appendNull();
                }
                else if (coercers[i] == null) {
<<<<<<< HEAD
                    block.writePositionTo(i, rowBuilder);
                    rowBuilder.closeEntry();
                }
                else {
                    rewriteBlock(fromFieldTypes.get(i), toFieldTypes.get(i), block, i, rowBuilder, coercers[i], typeManager, field);
                }
            }
            builder.closeEntry();
            setObject(builder.build().getObject(0, Block.class));
=======
                    toFieldTypes.get(i).appendTo(block, i, rowBuilder);
                }
                else {
                    rewriteBlock(fromFieldTypes.get(i), toFieldTypes.get(i), block, i, rowBuilder, coercers[i], bridgingRecordCursor);
                }
            }
            blockBuilder.closeEntry();
            pageBuilder.declarePosition();
            setObject(toType.getObject(blockBuilder, blockBuilder.getPositionCount() - 1));
>>>>>>> 6ab4f8f6
        }
    }

    private static void rewriteBlock(
<<<<<<< HEAD
            HiveType fromFieldHiveType,
            HiveType toFieldHiveType,
            Block block,
            int position,
            BlockBuilder builder,
            Coercer coercer,
            TypeManager typeManager,
            int field)
    {
        Type fromFieldType = fromFieldHiveType.getType(typeManager);
        Type toFieldType = toFieldHiveType.getType(typeManager);
        Object value = null;
        if (fromFieldHiveType.equals(HIVE_BYTE) || fromFieldHiveType.equals(HIVE_SHORT) || fromFieldHiveType.equals(HIVE_INT) || fromFieldHiveType.equals(HIVE_LONG) || fromFieldHiveType.equals(HIVE_FLOAT)) {
            value = fromFieldType.getLong(block, position);
        }
        else if (fromFieldType instanceof VarcharType) {
            value = fromFieldType.getSlice(block, position);
        }
        else if (HiveUtil.isStructuralType(fromFieldHiveType)) {
            value = fromFieldType.getObject(block, position);
        }
        coercer.reset();
        RecordCursor bridgingRecordCursor = createBridgingRecordCursor(value, typeManager, fromFieldHiveType);
        if (coercer.isNull(bridgingRecordCursor, field)) {
            builder.appendNull();
        }
        else if (toFieldHiveType.equals(HIVE_BYTE) || toFieldHiveType.equals(HIVE_SHORT) || toFieldHiveType.equals(HIVE_INT) || toFieldHiveType.equals(HIVE_LONG) || toFieldHiveType.equals(HIVE_FLOAT)) {
            toFieldType.writeLong(builder, coercer.getLong(bridgingRecordCursor, field));
        }
        else if (toFieldHiveType.equals(HIVE_DOUBLE)) {
            toFieldType.writeDouble(builder, coercer.getDouble(bridgingRecordCursor, field));
        }
        else if (toFieldType instanceof VarcharType) {
            toFieldType.writeSlice(builder, coercer.getSlice(bridgingRecordCursor, field));
        }
        else if (HiveUtil.isStructuralType(toFieldHiveType)) {
            toFieldType.writeObject(builder, coercer.getObject(bridgingRecordCursor, field));
        }
        else {
            throw new PrestoException(NOT_SUPPORTED, format("Unsupported coercion from %s to %s", fromFieldHiveType, toFieldHiveType));
        }
        coercer.reset();
    }

    private static RecordCursor createBridgingRecordCursor(
            Object value,
            TypeManager typeManager,
            HiveType hiveType)
    {
        return new RecordCursor() {
            @Override
            public long getCompletedBytes()
            {
                return 0;
            }

            @Override
            public long getReadTimeNanos()
            {
                return 0;
            }

            @Override
            public Type getType(int field)
            {
                return hiveType.getType(typeManager);
            }

            @Override
            public boolean advanceNextPosition()
            {
                return true;
            }

            @Override
            public boolean getBoolean(int field)
            {
                return (Boolean) value;
            }

            @Override
            public long getLong(int field)
            {
                return (Long) value;
            }

            @Override
            public double getDouble(int field)
            {
                return (Double) value;
            }

            @Override
            public Slice getSlice(int field)
            {
                return (Slice) value;
            }

            @Override
            public Object getObject(int field)
            {
                return value;
            }

            @Override
            public boolean isNull(int field)
            {
                return Objects.isNull(value);
            }

            @Override
            public void close()
            {
            }
        };
    }

    private static List<HiveType> getAllStructFieldTypeInfos(HiveType hiveType)
    {
        return ((StructTypeInfo) hiveType.getTypeInfo()).getAllStructFieldTypeInfos()
            .stream().map(typeInfo -> HiveType.valueOf(typeInfo.getTypeName())).collect(Collectors.toList());
=======
            Type fromType,
            Type toType,
            Block block,
            int position,
            BlockBuilder blockBuilder,
            Coercer coercer,
            BridgingRecordCursor bridgingRecordCursor)
    {
        Class<?> fromJavaType = fromType.getJavaType();
        if (fromJavaType == long.class) {
            bridgingRecordCursor.setValue(fromType.getLong(block, position));
        }
        else if (fromJavaType == double.class) {
            bridgingRecordCursor.setValue(fromType.getDouble(block, position));
        }
        else if (fromJavaType == boolean.class) {
            bridgingRecordCursor.setValue(fromType.getBoolean(block, position));
        }
        else if (fromJavaType == Slice.class) {
            bridgingRecordCursor.setValue(fromType.getSlice(block, position));
        }
        else if (fromJavaType == Block.class) {
            bridgingRecordCursor.setValue(fromType.getObject(block, position));
        }
        else {
            bridgingRecordCursor.setValue(null);
        }
        coercer.reset();
        Class<?> toJaveType = toType.getJavaType();
        if (coercer.isNull(bridgingRecordCursor, 0)) {
            blockBuilder.appendNull();
        }
        else if (toJaveType == long.class) {
            toType.writeLong(blockBuilder, coercer.getLong(bridgingRecordCursor, 0));
        }
        else if (toJaveType == double.class) {
            toType.writeDouble(blockBuilder, coercer.getDouble(bridgingRecordCursor, 0));
        }
        else if (toJaveType == boolean.class) {
            toType.writeBoolean(blockBuilder, coercer.getBoolean(bridgingRecordCursor, 0));
        }
        else if (toJaveType == Slice.class) {
            toType.writeSlice(blockBuilder, coercer.getSlice(bridgingRecordCursor, 0));
        }
        else if (toJaveType == Block.class) {
            toType.writeObject(blockBuilder, coercer.getObject(bridgingRecordCursor, 0));
        }
        else {
            throw new PrestoException(NOT_SUPPORTED, format("Unsupported coercion from %s to %s", fromType.getDisplayName(), toType.getDisplayName()));
        }
        coercer.reset();
        bridgingRecordCursor.close();
    }

    private static class BridgingRecordCursor
            implements RecordCursor
    {
        private Object value;

        public void setValue(Object value)
        {
            this.value = value;
        }

        @Override
        public long getCompletedBytes()
        {
            return 0;
        }

        @Override
        public long getReadTimeNanos()
        {
            return 0;
        }

        @Override
        public Type getType(int field)
        {
            throw new UnsupportedOperationException();
        }

        @Override
        public boolean advanceNextPosition()
        {
            return true;
        }

        @Override
        public boolean getBoolean(int field)
        {
            return (Boolean) value;
        }

        @Override
        public long getLong(int field)
        {
            return (Long) value;
        }

        @Override
        public double getDouble(int field)
        {
            return (Double) value;
        }

        @Override
        public Slice getSlice(int field)
        {
            return (Slice) value;
        }

        @Override
        public Object getObject(int field)
        {
            return value;
        }

        @Override
        public boolean isNull(int field)
        {
            return value == null;
        }

        @Override
        public void close()
        {
            this.value = null;
        }
>>>>>>> 6ab4f8f6
    }
}<|MERGE_RESOLUTION|>--- conflicted
+++ resolved
@@ -19,10 +19,6 @@
 import com.facebook.presto.spi.RecordCursor;
 import com.facebook.presto.spi.block.Block;
 import com.facebook.presto.spi.block.BlockBuilder;
-<<<<<<< HEAD
-import com.facebook.presto.spi.block.BlockBuilderStatus;
-=======
->>>>>>> 6ab4f8f6
 import com.facebook.presto.spi.type.Type;
 import com.facebook.presto.spi.type.TypeManager;
 import com.facebook.presto.spi.type.VarcharType;
@@ -31,10 +27,6 @@
 import io.airlift.slice.Slice;
 import org.apache.hadoop.hive.serde2.typeinfo.ListTypeInfo;
 import org.apache.hadoop.hive.serde2.typeinfo.MapTypeInfo;
-<<<<<<< HEAD
-import org.apache.hadoop.hive.serde2.typeinfo.StructTypeInfo;
-=======
->>>>>>> 6ab4f8f6
 
 import java.util.Arrays;
 import java.util.List;
@@ -311,16 +303,6 @@
         else if (fromHiveType.equals(HIVE_FLOAT) && toHiveType.equals(HIVE_DOUBLE)) {
             return new FloatToDoubleCoercer();
         }
-<<<<<<< HEAD
-        else if (HiveUtil.isArrayType(fromType) && HiveUtil.isArrayType(toType)) {
-            return new ListToListCoercer(typeManager, fromHiveType, toHiveType);
-        }
-        else if (HiveUtil.isMapType(fromType) && HiveUtil.isMapType(toType)) {
-            return new MapToMapCoercer(typeManager, fromHiveType, toHiveType);
-        }
-        else if (HiveUtil.isRowType(fromType) && HiveUtil.isRowType(toType)) {
-            return new StructToStructCoercer(typeManager, fromHiveType, toHiveType);
-=======
         else if (isArrayType(fromType) && isArrayType(toType)) {
             return new ListCoercer(typeManager, fromHiveType, toHiveType, bridgingRecordCursor);
         }
@@ -329,7 +311,6 @@
         }
         else if (isRowType(fromType) && isRowType(toType)) {
             return new StructCoercer(typeManager, fromHiveType, toHiveType, bridgingRecordCursor);
->>>>>>> 6ab4f8f6
         }
 
         throw new PrestoException(NOT_SUPPORTED, format("Unsupported coercion from %s to %s", fromHiveType, toHiveType));
@@ -412,26 +393,6 @@
         }
     }
 
-<<<<<<< HEAD
-    private static class ListToListCoercer
-            extends Coercer
-    {
-        private final TypeManager typeManager;
-        private final HiveType fromHiveType;
-        private final HiveType toHiveType;
-        private final HiveType fromElementHiveType;
-        private final HiveType toElementHiveType;
-        private final Coercer elementCoercer;
-
-        public ListToListCoercer(TypeManager typeManager, HiveType fromHiveType, HiveType toHiveType)
-        {
-            this.typeManager = requireNonNull(typeManager, "typeManage is null");
-            this.fromHiveType = requireNonNull(fromHiveType, "fromHiveType is null");
-            this.toHiveType = requireNonNull(toHiveType, "toHiveType is null");
-            this.fromElementHiveType = HiveType.valueOf(((ListTypeInfo) fromHiveType.getTypeInfo()).getListElementTypeInfo().getTypeName());
-            this.toElementHiveType = HiveType.valueOf(((ListTypeInfo) toHiveType.getTypeInfo()).getListElementTypeInfo().getTypeName());
-            this.elementCoercer = fromElementHiveType.equals(toElementHiveType) ? null : createCoercer(typeManager, fromElementHiveType, toElementHiveType);
-=======
     private static class ListCoercer
             extends Coercer
     {
@@ -455,7 +416,6 @@
             this.toElementType = toElementHiveType.getType(typeManager);
             this.elementCoercer = fromElementHiveType.equals(toElementHiveType) ? null : createCoercer(typeManager, fromElementHiveType, toElementHiveType, bridgingRecordCursor);
             this.pageBuilder = elementCoercer == null ? null : new PageBuilder(ImmutableList.of(toType));
->>>>>>> 6ab4f8f6
         }
 
         @Override
@@ -466,51 +426,6 @@
                 return;
             }
             Block block = (Block) delegate.getObject(field);
-<<<<<<< HEAD
-            BlockBuilder builder = toHiveType.getType(typeManager).createBlockBuilder(new BlockBuilderStatus(), 1);
-            BlockBuilder listBuilder = builder.beginBlockEntry();
-            for (int i = 0; i < block.getPositionCount(); i++) {
-                if (block.isNull(i)) {
-                    listBuilder.appendNull();
-                }
-                else if (elementCoercer == null) {
-                    block.writePositionTo(i, listBuilder);
-                    listBuilder.closeEntry();
-                }
-                else {
-                    rewriteBlock(fromElementHiveType, toElementHiveType, block, i, listBuilder, elementCoercer, typeManager, field);
-                }
-            }
-            builder.closeEntry();
-            setObject(builder.build().getObject(0, Block.class));
-        }
-    }
-
-    private static class MapToMapCoercer
-            extends Coercer
-    {
-        private final TypeManager typeManager;
-        private final HiveType fromHiveType;
-        private final HiveType toHiveType;
-        private final HiveType fromKeyHiveType;
-        private final HiveType toKeyHiveType;
-        private final HiveType fromValueHiveType;
-        private final HiveType toValueHiveType;
-        private final Coercer keyCoercer;
-        private final Coercer valueCoercer;
-
-        public MapToMapCoercer(TypeManager typeManager, HiveType fromHiveType, HiveType toHiveType)
-        {
-            this.typeManager = requireNonNull(typeManager, "typeManage is null");
-            this.fromHiveType = requireNonNull(fromHiveType, "fromHiveType is null");
-            this.toHiveType = requireNonNull(toHiveType, "toHiveType is null");
-            this.fromKeyHiveType = HiveType.valueOf(((MapTypeInfo) fromHiveType.getTypeInfo()).getMapKeyTypeInfo().getTypeName());
-            this.fromValueHiveType = HiveType.valueOf(((MapTypeInfo) fromHiveType.getTypeInfo()).getMapValueTypeInfo().getTypeName());
-            this.toKeyHiveType = HiveType.valueOf(((MapTypeInfo) toHiveType.getTypeInfo()).getMapKeyTypeInfo().getTypeName());
-            this.toValueHiveType = HiveType.valueOf(((MapTypeInfo) toHiveType.getTypeInfo()).getMapValueTypeInfo().getTypeName());
-            this.keyCoercer = fromKeyHiveType.equals(toKeyHiveType) ? null : createCoercer(typeManager, fromKeyHiveType, toKeyHiveType);
-            this.valueCoercer = fromValueHiveType.equals(toValueHiveType) ? null : createCoercer(typeManager, fromValueHiveType, toValueHiveType);
-=======
             if (pageBuilder.isFull()) {
                 pageBuilder.reset();
             }
@@ -562,7 +477,6 @@
             coercers[0] = fromKeyHiveType.equals(toKeyHiveType) ? null : createCoercer(typeManager, fromKeyHiveType, toKeyHiveType, bridgingRecordCursor);
             coercers[1] = fromValueHiveType.equals(toValueHiveType) ? null : createCoercer(typeManager, fromValueHiveType, toValueHiveType, bridgingRecordCursor);
             this.pageBuilder = coercers[0] == null && coercers[1] == null ? null : new PageBuilder(ImmutableList.of(toType));
->>>>>>> 6ab4f8f6
         }
 
         @Override
@@ -573,61 +487,6 @@
                 return;
             }
             Block block = (Block) delegate.getObject(field);
-<<<<<<< HEAD
-            BlockBuilder builder = toHiveType.getType(typeManager).createBlockBuilder(new BlockBuilderStatus(), 1);
-            BlockBuilder mapBuilder = builder.beginBlockEntry();
-            for (int i = 0; i < block.getPositionCount(); i += 2) {
-                if (block.isNull(i)) {
-                    mapBuilder.appendNull();
-                }
-                else if (keyCoercer == null) {
-                    block.writePositionTo(i, mapBuilder);
-                    mapBuilder.closeEntry();
-                }
-                else {
-                    rewriteBlock(fromKeyHiveType, toKeyHiveType, block.getSingleValueBlock(i), 0, mapBuilder, keyCoercer, typeManager, field);
-                }
-                if (block.isNull(i + 1)) {
-                    mapBuilder.appendNull();
-                }
-                if (valueCoercer == null) {
-                    block.writePositionTo(i + 1, mapBuilder);
-                    mapBuilder.closeEntry();
-                }
-                else {
-                    rewriteBlock(fromValueHiveType, toValueHiveType, block.getSingleValueBlock(i + 1), 0, mapBuilder, valueCoercer, typeManager, field);
-                }
-            }
-            builder.closeEntry();
-            setObject(builder.build().getObject(0, Block.class));
-        }
-    }
-
-    private static class StructToStructCoercer
-            extends Coercer
-    {
-        private final TypeManager typeManager;
-        private final HiveType fromHiveType;
-        private final HiveType toHiveType;
-        private final List<HiveType> fromFieldTypes;
-        private final List<HiveType> toFieldTypes;
-        private final Coercer[] coercers;
-
-        public StructToStructCoercer(TypeManager typeManager, HiveType fromHiveType, HiveType toHiveType)
-        {
-            this.typeManager = requireNonNull(typeManager, "typeManage is null");
-            this.fromHiveType = requireNonNull(fromHiveType, "fromHiveType is null");
-            this.toHiveType = requireNonNull(toHiveType, "toHiveType is null");
-            this.fromFieldTypes = getAllStructFieldTypeInfos(fromHiveType);
-            this.toFieldTypes = getAllStructFieldTypeInfos(toHiveType);
-            this.coercers = new Coercer[toFieldTypes.size()];
-            Arrays.fill(this.coercers, null);
-            for (int i = 0; i < Math.min(fromFieldTypes.size(), toFieldTypes.size()); i++) {
-                if (!fromFieldTypes.get(i).equals(toFieldTypes.get(i))) {
-                    coercers[i] = createCoercer(typeManager, fromFieldTypes.get(i), toFieldTypes.get(i));
-                }
-            }
-=======
             if (pageBuilder.isFull()) {
                 pageBuilder.reset();
             }
@@ -681,7 +540,6 @@
                 }
             }
             this.pageBuilder = new PageBuilder(ImmutableList.of(toType));
->>>>>>> 6ab4f8f6
         }
 
         @Override
@@ -692,32 +550,16 @@
                 return;
             }
             Block block = (Block) delegate.getObject(field);
-<<<<<<< HEAD
-            BlockBuilder builder = toHiveType.getType(typeManager).createBlockBuilder(new BlockBuilderStatus(), 1);
-            BlockBuilder rowBuilder = builder.beginBlockEntry();
-=======
             if (pageBuilder.isFull()) {
                 pageBuilder.reset();
             }
             BlockBuilder blockBuilder = pageBuilder.getBlockBuilder(0);
             BlockBuilder rowBuilder = blockBuilder.beginBlockEntry();
->>>>>>> 6ab4f8f6
             for (int i = 0; i < toFieldTypes.size(); i++) {
                 if (i >= fromFieldTypes.size() || block.isNull(i)) {
                     rowBuilder.appendNull();
                 }
                 else if (coercers[i] == null) {
-<<<<<<< HEAD
-                    block.writePositionTo(i, rowBuilder);
-                    rowBuilder.closeEntry();
-                }
-                else {
-                    rewriteBlock(fromFieldTypes.get(i), toFieldTypes.get(i), block, i, rowBuilder, coercers[i], typeManager, field);
-                }
-            }
-            builder.closeEntry();
-            setObject(builder.build().getObject(0, Block.class));
-=======
                     toFieldTypes.get(i).appendTo(block, i, rowBuilder);
                 }
                 else {
@@ -727,134 +569,10 @@
             blockBuilder.closeEntry();
             pageBuilder.declarePosition();
             setObject(toType.getObject(blockBuilder, blockBuilder.getPositionCount() - 1));
->>>>>>> 6ab4f8f6
         }
     }
 
     private static void rewriteBlock(
-<<<<<<< HEAD
-            HiveType fromFieldHiveType,
-            HiveType toFieldHiveType,
-            Block block,
-            int position,
-            BlockBuilder builder,
-            Coercer coercer,
-            TypeManager typeManager,
-            int field)
-    {
-        Type fromFieldType = fromFieldHiveType.getType(typeManager);
-        Type toFieldType = toFieldHiveType.getType(typeManager);
-        Object value = null;
-        if (fromFieldHiveType.equals(HIVE_BYTE) || fromFieldHiveType.equals(HIVE_SHORT) || fromFieldHiveType.equals(HIVE_INT) || fromFieldHiveType.equals(HIVE_LONG) || fromFieldHiveType.equals(HIVE_FLOAT)) {
-            value = fromFieldType.getLong(block, position);
-        }
-        else if (fromFieldType instanceof VarcharType) {
-            value = fromFieldType.getSlice(block, position);
-        }
-        else if (HiveUtil.isStructuralType(fromFieldHiveType)) {
-            value = fromFieldType.getObject(block, position);
-        }
-        coercer.reset();
-        RecordCursor bridgingRecordCursor = createBridgingRecordCursor(value, typeManager, fromFieldHiveType);
-        if (coercer.isNull(bridgingRecordCursor, field)) {
-            builder.appendNull();
-        }
-        else if (toFieldHiveType.equals(HIVE_BYTE) || toFieldHiveType.equals(HIVE_SHORT) || toFieldHiveType.equals(HIVE_INT) || toFieldHiveType.equals(HIVE_LONG) || toFieldHiveType.equals(HIVE_FLOAT)) {
-            toFieldType.writeLong(builder, coercer.getLong(bridgingRecordCursor, field));
-        }
-        else if (toFieldHiveType.equals(HIVE_DOUBLE)) {
-            toFieldType.writeDouble(builder, coercer.getDouble(bridgingRecordCursor, field));
-        }
-        else if (toFieldType instanceof VarcharType) {
-            toFieldType.writeSlice(builder, coercer.getSlice(bridgingRecordCursor, field));
-        }
-        else if (HiveUtil.isStructuralType(toFieldHiveType)) {
-            toFieldType.writeObject(builder, coercer.getObject(bridgingRecordCursor, field));
-        }
-        else {
-            throw new PrestoException(NOT_SUPPORTED, format("Unsupported coercion from %s to %s", fromFieldHiveType, toFieldHiveType));
-        }
-        coercer.reset();
-    }
-
-    private static RecordCursor createBridgingRecordCursor(
-            Object value,
-            TypeManager typeManager,
-            HiveType hiveType)
-    {
-        return new RecordCursor() {
-            @Override
-            public long getCompletedBytes()
-            {
-                return 0;
-            }
-
-            @Override
-            public long getReadTimeNanos()
-            {
-                return 0;
-            }
-
-            @Override
-            public Type getType(int field)
-            {
-                return hiveType.getType(typeManager);
-            }
-
-            @Override
-            public boolean advanceNextPosition()
-            {
-                return true;
-            }
-
-            @Override
-            public boolean getBoolean(int field)
-            {
-                return (Boolean) value;
-            }
-
-            @Override
-            public long getLong(int field)
-            {
-                return (Long) value;
-            }
-
-            @Override
-            public double getDouble(int field)
-            {
-                return (Double) value;
-            }
-
-            @Override
-            public Slice getSlice(int field)
-            {
-                return (Slice) value;
-            }
-
-            @Override
-            public Object getObject(int field)
-            {
-                return value;
-            }
-
-            @Override
-            public boolean isNull(int field)
-            {
-                return Objects.isNull(value);
-            }
-
-            @Override
-            public void close()
-            {
-            }
-        };
-    }
-
-    private static List<HiveType> getAllStructFieldTypeInfos(HiveType hiveType)
-    {
-        return ((StructTypeInfo) hiveType.getTypeInfo()).getAllStructFieldTypeInfos()
-            .stream().map(typeInfo -> HiveType.valueOf(typeInfo.getTypeName())).collect(Collectors.toList());
-=======
             Type fromType,
             Type toType,
             Block block,
@@ -984,6 +702,5 @@
         {
             this.value = null;
         }
->>>>>>> 6ab4f8f6
     }
 }