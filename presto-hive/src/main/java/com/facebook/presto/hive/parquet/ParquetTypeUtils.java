--- conflicted
+++ resolved
@@ -28,7 +28,7 @@
     public static parquet.schema.Type getParquetType(HiveColumnHandle column, MessageType messageType, boolean useParquetColumnNames)
     {
         if (useParquetColumnNames) {
-            return findParquetTypeByName(column, messageType);
+            return getParquetTypeByName(column.getName(), messageType);
         }
 
         if (column.getHiveColumnIndex() < messageType.getFieldCount()) {
@@ -37,28 +37,6 @@
         return null;
     }
 
-<<<<<<< HEAD
-    /**
-     * Find the column type by name using returning the first match with the following logic:
-     * <ul>
-     * <li>direct match</li>
-     * <li>case-insensitive match</li>
-     * <li>if the name ends with _, remove it and direct match</li>
-     * <li>if the name ends with _, remove it and case-insensitive match</li>
-     * </ul>
-     */
-    private static parquet.schema.Type findParquetTypeByName(HiveColumnHandle column, MessageType messageType)
-    {
-        String name = column.getName();
-        Type type = getParquetTypeByName(name, messageType);
-
-        // when a parquet field is a hive keyword we append an _ to it in hive. When doing
-        // a name-based lookup, we need to strip it off again if we didn't get a direct match.
-        if (type == null && name.endsWith("_")) {
-            type = getParquetTypeByName(name.substring(0, name.length() - 1), messageType);
-        }
-        return type;
-=======
     public static ParquetEncoding getParquetEncoding(Encoding encoding)
     {
         switch (encoding) {
@@ -81,7 +59,6 @@
             default:
                 throw new ParquetDecodingException("Unsupported Parquet encoding: " + encoding);
         }
->>>>>>> 25dca519
     }
 
     private static parquet.schema.Type getParquetTypeByName(String columnName, MessageType messageType)
